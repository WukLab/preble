# Code Structure
The `multi_node` directory contains the code for running as a separate abstraction layer to SGLang/vLLM in a distributed setting. This code is responsible for coordinating and managing the execution of the distributed system.

## Design Document
For more information about the design and architecture of the `multi_node` code, please refer to the [design document](https://docs.google.com/document/d/1sa0ewITYok7V1kb4tZ32uh6HXitcpcvjybOZpacWKuo/edit).

## Repository Installation
To install the repository, run the following command:

```
pip install -e "python[all]"
pip3 install scipy matplotlib datasets paramiko gurobipy
pip install flashinfer -i https://flashinfer.ai/whl/cu121/torch2.1
```

## Benchmarks

Currently the benchmarking results are all stored in onedrive.
- Add the log file, jupyter notebook for plotting, figure as a seperate marked folder

Run Server
```
python -m sglang.launch_server --model-path meta-llama/Llama-2-7b-chat-hf --port 30000
<<<<<<< HEAD
```
=======
```

Then, connect to the server and answer a multi-turn question.

```python
from sglang import function, system, user, assistant, gen, set_default_backend, RuntimeEndpoint

@function
def multi_turn_question(s, question_1, question_2):
    s += system("You are a helpful assistant.")
    s += user(question_1)
    s += assistant(gen("answer_1", max_tokens=256))
    s += user(question_2)
    s += assistant(gen("answer_2", max_tokens=256))

set_default_backend(RuntimeEndpoint("http://localhost:30000"))

state = multi_turn_question.run(
    question_1="What is the capital of the United States?",
    question_2="List two local attractions.",
)

for m in state.messages():
    print(m["role"], ":", m["content"])

print(state["answer_1"])
```

### Using OpenAI Models
Set the OpenAI API Key
```
export OPENAI_API_KEY=sk-******
```

Then, answer a multi-turn question.
```python
from sglang import function, system, user, assistant, gen, set_default_backend, OpenAI

@function
def multi_turn_question(s, question_1, question_2):
    s += system("You are a helpful assistant.")
    s += user(question_1)
    s += assistant(gen("answer_1", max_tokens=256))
    s += user(question_2)
    s += assistant(gen("answer_2", max_tokens=256))

set_default_backend(OpenAI("gpt-3.5-turbo"))

state = multi_turn_question.run(
    question_1="What is the capital of the United States?",
    question_2="List two local attractions.",
)

for m in state.messages():
    print(m["role"], ":", m["content"])

print(state["answer_1"])
```

### More Examples

Anthropic and VertexAI (Gemini) models are also supported.
You can find more examples at [examples/quick_start](examples/quick_start).

## Frontend: Structured Generation Language (SGLang)

To begin with, import sglang.
```python
import sglang as sgl
```

`sglang` provides some simple primitives such as `gen`, `select`, `fork`, `image`.
You can implement your prompt flow in a function decorated by `sgl.function`.
You can then invoke the function with `run` or `run_batch`.
The system will manage the state, chat template, parallelism and batching for you.

The complete code for the examples below can be found at [readme_examples.py](examples/usage/readme_examples.py)

### Control Flow
You can use any Python code within the function body, including control flow, nested function calls, and external libraries.

```python
@sgl.function
def tool_use(s, question):
    s += "To answer this question: " + question + ". "
    s += "I need to use a " + sgl.gen("tool", choices=["calculator", "search engine"]) + ". "

    if s["tool"] == "calculator":
        s += "The math expression is" + sgl.gen("expression")
    elif s["tool"] == "search engine":
        s += "The key word to search is" + sgl.gen("word")
```

### Parallelism
Use `fork` to launch parallel prompts.
Because `sgl.gen` is non-blocking, the for loop below issues two generation calls in parallel.

```python
@sgl.function
def tip_suggestion(s):
    s += (
        "Here are two tips for staying healthy: "
        "1. Balanced Diet. 2. Regular Exercise.\n\n"
    )

    forks = s.fork(2)
    for i, f in enumerate(forks):
        f += f"Now, expand tip {i+1} into a paragraph:\n"
        f += sgl.gen(f"detailed_tip", max_tokens=256, stop="\n\n")

    s += "Tip 1:" + forks[0]["detailed_tip"] + "\n"
    s += "Tip 2:" + forks[1]["detailed_tip"] + "\n"
    s += "In summary" + sgl.gen("summary")
```

### Multi Modality
Use `sgl.image` to pass an image as input.

```python
@sgl.function
def image_qa(s, image_file, question):
    s += sgl.user(sgl.image(image_file) + question)
    s += sgl.assistant(sgl.gen("answer", max_tokens=256)
```

See also [srt_example_llava.py](examples/quick_start/srt_example_llava.py).

### Constrained Decoding
Use `regex` to specify a regular expression as a decoding constraint.
This is only supported for local models.

```python
@sgl.function
def regular_expression_gen(s):
    s += "Q: What is the IP address of the Google DNS servers?\n"
    s += "A: " + sgl.gen(
        "answer",
        temperature=0,
        regex=r"((25[0-5]|2[0-4]\d|[01]?\d\d?).){3}(25[0-5]|2[0-4]\d|[01]?\d\d?)",
    )
```

### JSON Decoding
Use `regex` to specify a JSON schema with a regular expression.

```python
character_regex = (
    r"""\{\n"""
    + r"""    "name": "[\w\d\s]{1,16}",\n"""
    + r"""    "house": "(Gryffindor|Slytherin|Ravenclaw|Hufflepuff)",\n"""
    + r"""    "blood status": "(Pure-blood|Half-blood|Muggle-born)",\n"""
    + r"""    "occupation": "(student|teacher|auror|ministry of magic|death eater|order of the phoenix)",\n"""
    + r"""    "wand": \{\n"""
    + r"""        "wood": "[\w\d\s]{1,16}",\n"""
    + r"""        "core": "[\w\d\s]{1,16}",\n"""
    + r"""        "length": [0-9]{1,2}\.[0-9]{0,2}\n"""
    + r"""    \},\n"""
    + r"""    "alive": "(Alive|Deceased)",\n"""
    + r"""    "patronus": "[\w\d\s]{1,16}",\n"""
    + r"""    "bogart": "[\w\d\s]{1,16}"\n"""
    + r"""\}"""
)

@sgl.function
def character_gen(s, name):
    s += name + " is a character in Harry Potter. Please fill in the following information about this character.\n"
    s += sgl.gen("json_output", max_tokens=256, regex=character_regex)
```

See also [json_decode.py](examples/usage/json_decode.py) for an additional example on specifying formats with Pydantic models.


### Batching
Use `run_batch` to run a batch of requests with continuous batching.

```python
@sgl.function
def text_qa(s, question):
    s += "Q: " + question + "\n"
    s += "A:" + sgl.gen("answer", stop="\n")

states = text_qa.run_batch(
    [
        {"question": "What is the capital of the United Kingdom?"},
        {"question": "What is the capital of France?"},
        {"question": "What is the capital of Japan?"},
    ],
    progress_bar=True
)
```

### Streaming
Add `stream=True` to enable streaming.

```python
@sgl.function
def text_qa(s, question):
    s += "Q: " + question + "\n"
    s += "A:" + sgl.gen("answer", stop="\n")

state = text_qa.run(
    question="What is the capital of France?",
    temperature=0.1,
    stream=True
)

for out in state.text_iter():
    print(out, end="", flush=True)
```

### Tips and Implementation Details
- The `choices` argument in `sgl.gen` is implemented by computing the normalized log probabilities of all choices and selecting the one with the highest probability.
- The `regex` argument in `sgl.gen` is implemented through autoregressive decoding with logit bias masking, according to the constraints set by the regex.

## Backend: SGLang Runtime (SRT)
The SGLang Runtime (SRT) is designed to work best with the SGLang frontend.
However, it can also be used as a standalone API server.
In this case, the [RadixAttention](https://arxiv.org/abs/2312.07104) can still greatly accelerate many use cases with automatic KV cache reuse.

### Usage
Launch a server
```
python -m sglang.launch_server --model-path meta-llama/Llama-2-7b-chat-hf --port 30000
```

Send a request
```
curl http://localhost:30000/generate \
  -H "Content-Type: application/json" \
  -d '{
    "text": "Once upon a time,",
    "sampling_params": {
      "max_new_tokens": 16,
      "temperature": 0
    }
  }'
```
Learn more about the argument format [here](docs/sampling_params.md).

### OpenAI Compatible API
In addition, the server supports an experimental OpenAI-compatible API.

```python
import openai
client = openai.Client(
    base_url="http://127.0.0.1:30000/v1", api_key="EMPTY")

# Text completion
response = client.completions.create(
	model="default",
	prompt="The capital of France is",
	temperature=0,
	max_tokens=32,
)
print(response)

# Chat completion
response = client.chat.completions.create(
    model="default",
    messages=[
        {"role": "system", "content": "You are a helpful AI assistant"},
        {"role": "user", "content": "List 3 countries and their capitals."},
    ],
    temperature=0,
    max_tokens=64,
)
print(response)
```


By default, the server uses the chat template specified in the model tokenizer from Hugging Face. It should just work for most official models such as Llama-2/Llama-3.

If needed, you can also override the chat template when launching the server:

```
python -m sglang.launch_server --model-path meta-llama/Llama-2-7b-chat-hf --port 30000 --chat-template llama-2
```

If the chat template you are looking for is missing, you are welcome to contribute it.
Meanwhile, you can also temporarily register your chat template as follows:

```json
{
  "name": "my_model",
  "system": "<|im_start|>system",
  "user": "<|im_start|>user",
  "assistant": "<|im_start|>assistant",
  "sep_style": "CHATML",
  "sep": "<|im_end|>",
  "stop_str": ["<|im_end|>", "<|im_start|>"]
}
```

```
python -m sglang.launch_server --model-path meta-llama/Llama-2-7b-chat-hf --port 30000 --chat-template ./my_model_template.json
```

### Additional Arguments
- Add `--tp 2` to enable tensor parallelism.
```
python -m sglang.launch_server --model-path meta-llama/Llama-2-7b-chat-hf --port 30000 --tp 2
```
- If you see out-of-memory errors during serving, please try to reduce the memory usage of the KV cache pool by setting a smaller value of `--mem-fraction-static`. The default value is `0.9`
```
python -m sglang.launch_server --model-path meta-llama/Llama-2-7b-chat-hf --port 30000 --mem-fraction-static 0.7
```
- You can turn on [flashinfer](docs/flashinfer.md) to accelerate the inference by using highly optimized CUDA kernels.

### Supported Models
- Llama
- Mistral
- Mixtral
- Qwen / Qwen 2
- Gemma
  - Please add a new flag `--attention-reduce-in-fp32` to avoid some precision errors.
  - `python -m sglang.launch_server --model-path google/gemma-7b-it --port 30000 --attention-reduce-in-fp32`
- LLaVA
  - `python3 -m sglang.launch_server --model-path liuhaotian/llava-v1.5-7b --tokenizer-path llava-hf/llava-1.5-7b-hf --chat-template vicuna_v1.1 --port 30000`
  - `python3 -m sglang.launch_server --model-path liuhaotian/llava-v1.6-vicuna-7b --tokenizer-path llava-hf/llava-1.5-7b-hf --chat-template vicuna_v1.1 --port 30000`
  - `python3 -m sglang.launch_server --model-path liuhaotian/llava-v1.6-34b --tokenizer-path liuhaotian/llava-v1.6-34b-tokenizer --port 3000`
- Yi-VL
  - see [srt_example_yi_vl.py](examples/quick_start/srt_example_yi_vl.py).
- StableLM
- Command-R
- DBRX
- AWQ/GPTQ/Marlin quantization

Instructions for supporting a new model are [here](https://github.com/sgl-project/sglang/blob/main/docs/model_support.md).

## Benchmark And Performance
- Llama-7B on NVIDIA A10G, FP16, Tensor Parallelism=1
![llama_7b](assets/llama_7b.jpg)

- Mixtral-8x7B on NVIDIA A10G, FP16, Tensor Parallelism=8
![mixtral_8x7b](assets/mixtral_8x7b.jpg)

Learn more [here](docs/benchmark_results.md).

## Roadmap
https://github.com/sgl-project/sglang/issues/157

## Citation And Acknowledgment
```
@misc{zheng2023efficiently,
      title={Efficiently Programming Large Language Models using SGLang},
      author={Lianmin Zheng and Liangsheng Yin and Zhiqiang Xie and Jeff Huang and Chuyue Sun and Cody Hao Yu and Shiyi Cao and Christos Kozyrakis and Ion Stoica and Joseph E. Gonzalez and Clark Barrett and Ying Sheng},
      year={2023},
      eprint={2312.07104},
      archivePrefix={arXiv},
      primaryClass={cs.AI}
}
```

We learned from the design and reused some code of the following projects: [Guidance](https://github.com/guidance-ai/guidance), [vLLM](https://github.com/vllm-project/vllm), [LightLLM](https://github.com/ModelTC/lightllm), [FlashInfer](https://github.com/flashinfer-ai/flashinfer), [Outlines](https://github.com/outlines-dev/outlines), [LMQL](https://github.com/eth-sri/lmql).
>>>>>>> 690d162d
<|MERGE_RESOLUTION|>--- conflicted
+++ resolved
@@ -19,232 +19,6 @@
 - Add the log file, jupyter notebook for plotting, figure as a seperate marked folder
 
 Run Server
-```
-python -m sglang.launch_server --model-path meta-llama/Llama-2-7b-chat-hf --port 30000
-<<<<<<< HEAD
-```
-=======
-```
-
-Then, connect to the server and answer a multi-turn question.
-
-```python
-from sglang import function, system, user, assistant, gen, set_default_backend, RuntimeEndpoint
-
-@function
-def multi_turn_question(s, question_1, question_2):
-    s += system("You are a helpful assistant.")
-    s += user(question_1)
-    s += assistant(gen("answer_1", max_tokens=256))
-    s += user(question_2)
-    s += assistant(gen("answer_2", max_tokens=256))
-
-set_default_backend(RuntimeEndpoint("http://localhost:30000"))
-
-state = multi_turn_question.run(
-    question_1="What is the capital of the United States?",
-    question_2="List two local attractions.",
-)
-
-for m in state.messages():
-    print(m["role"], ":", m["content"])
-
-print(state["answer_1"])
-```
-
-### Using OpenAI Models
-Set the OpenAI API Key
-```
-export OPENAI_API_KEY=sk-******
-```
-
-Then, answer a multi-turn question.
-```python
-from sglang import function, system, user, assistant, gen, set_default_backend, OpenAI
-
-@function
-def multi_turn_question(s, question_1, question_2):
-    s += system("You are a helpful assistant.")
-    s += user(question_1)
-    s += assistant(gen("answer_1", max_tokens=256))
-    s += user(question_2)
-    s += assistant(gen("answer_2", max_tokens=256))
-
-set_default_backend(OpenAI("gpt-3.5-turbo"))
-
-state = multi_turn_question.run(
-    question_1="What is the capital of the United States?",
-    question_2="List two local attractions.",
-)
-
-for m in state.messages():
-    print(m["role"], ":", m["content"])
-
-print(state["answer_1"])
-```
-
-### More Examples
-
-Anthropic and VertexAI (Gemini) models are also supported.
-You can find more examples at [examples/quick_start](examples/quick_start).
-
-## Frontend: Structured Generation Language (SGLang)
-
-To begin with, import sglang.
-```python
-import sglang as sgl
-```
-
-`sglang` provides some simple primitives such as `gen`, `select`, `fork`, `image`.
-You can implement your prompt flow in a function decorated by `sgl.function`.
-You can then invoke the function with `run` or `run_batch`.
-The system will manage the state, chat template, parallelism and batching for you.
-
-The complete code for the examples below can be found at [readme_examples.py](examples/usage/readme_examples.py)
-
-### Control Flow
-You can use any Python code within the function body, including control flow, nested function calls, and external libraries.
-
-```python
-@sgl.function
-def tool_use(s, question):
-    s += "To answer this question: " + question + ". "
-    s += "I need to use a " + sgl.gen("tool", choices=["calculator", "search engine"]) + ". "
-
-    if s["tool"] == "calculator":
-        s += "The math expression is" + sgl.gen("expression")
-    elif s["tool"] == "search engine":
-        s += "The key word to search is" + sgl.gen("word")
-```
-
-### Parallelism
-Use `fork` to launch parallel prompts.
-Because `sgl.gen` is non-blocking, the for loop below issues two generation calls in parallel.
-
-```python
-@sgl.function
-def tip_suggestion(s):
-    s += (
-        "Here are two tips for staying healthy: "
-        "1. Balanced Diet. 2. Regular Exercise.\n\n"
-    )
-
-    forks = s.fork(2)
-    for i, f in enumerate(forks):
-        f += f"Now, expand tip {i+1} into a paragraph:\n"
-        f += sgl.gen(f"detailed_tip", max_tokens=256, stop="\n\n")
-
-    s += "Tip 1:" + forks[0]["detailed_tip"] + "\n"
-    s += "Tip 2:" + forks[1]["detailed_tip"] + "\n"
-    s += "In summary" + sgl.gen("summary")
-```
-
-### Multi Modality
-Use `sgl.image` to pass an image as input.
-
-```python
-@sgl.function
-def image_qa(s, image_file, question):
-    s += sgl.user(sgl.image(image_file) + question)
-    s += sgl.assistant(sgl.gen("answer", max_tokens=256)
-```
-
-See also [srt_example_llava.py](examples/quick_start/srt_example_llava.py).
-
-### Constrained Decoding
-Use `regex` to specify a regular expression as a decoding constraint.
-This is only supported for local models.
-
-```python
-@sgl.function
-def regular_expression_gen(s):
-    s += "Q: What is the IP address of the Google DNS servers?\n"
-    s += "A: " + sgl.gen(
-        "answer",
-        temperature=0,
-        regex=r"((25[0-5]|2[0-4]\d|[01]?\d\d?).){3}(25[0-5]|2[0-4]\d|[01]?\d\d?)",
-    )
-```
-
-### JSON Decoding
-Use `regex` to specify a JSON schema with a regular expression.
-
-```python
-character_regex = (
-    r"""\{\n"""
-    + r"""    "name": "[\w\d\s]{1,16}",\n"""
-    + r"""    "house": "(Gryffindor|Slytherin|Ravenclaw|Hufflepuff)",\n"""
-    + r"""    "blood status": "(Pure-blood|Half-blood|Muggle-born)",\n"""
-    + r"""    "occupation": "(student|teacher|auror|ministry of magic|death eater|order of the phoenix)",\n"""
-    + r"""    "wand": \{\n"""
-    + r"""        "wood": "[\w\d\s]{1,16}",\n"""
-    + r"""        "core": "[\w\d\s]{1,16}",\n"""
-    + r"""        "length": [0-9]{1,2}\.[0-9]{0,2}\n"""
-    + r"""    \},\n"""
-    + r"""    "alive": "(Alive|Deceased)",\n"""
-    + r"""    "patronus": "[\w\d\s]{1,16}",\n"""
-    + r"""    "bogart": "[\w\d\s]{1,16}"\n"""
-    + r"""\}"""
-)
-
-@sgl.function
-def character_gen(s, name):
-    s += name + " is a character in Harry Potter. Please fill in the following information about this character.\n"
-    s += sgl.gen("json_output", max_tokens=256, regex=character_regex)
-```
-
-See also [json_decode.py](examples/usage/json_decode.py) for an additional example on specifying formats with Pydantic models.
-
-
-### Batching
-Use `run_batch` to run a batch of requests with continuous batching.
-
-```python
-@sgl.function
-def text_qa(s, question):
-    s += "Q: " + question + "\n"
-    s += "A:" + sgl.gen("answer", stop="\n")
-
-states = text_qa.run_batch(
-    [
-        {"question": "What is the capital of the United Kingdom?"},
-        {"question": "What is the capital of France?"},
-        {"question": "What is the capital of Japan?"},
-    ],
-    progress_bar=True
-)
-```
-
-### Streaming
-Add `stream=True` to enable streaming.
-
-```python
-@sgl.function
-def text_qa(s, question):
-    s += "Q: " + question + "\n"
-    s += "A:" + sgl.gen("answer", stop="\n")
-
-state = text_qa.run(
-    question="What is the capital of France?",
-    temperature=0.1,
-    stream=True
-)
-
-for out in state.text_iter():
-    print(out, end="", flush=True)
-```
-
-### Tips and Implementation Details
-- The `choices` argument in `sgl.gen` is implemented by computing the normalized log probabilities of all choices and selecting the one with the highest probability.
-- The `regex` argument in `sgl.gen` is implemented through autoregressive decoding with logit bias masking, according to the constraints set by the regex.
-
-## Backend: SGLang Runtime (SRT)
-The SGLang Runtime (SRT) is designed to work best with the SGLang frontend.
-However, it can also be used as a standalone API server.
-In this case, the [RadixAttention](https://arxiv.org/abs/2312.07104) can still greatly accelerate many use cases with automatic KV cache reuse.
-
-### Usage
-Launch a server
 ```
 python -m sglang.launch_server --model-path meta-llama/Llama-2-7b-chat-hf --port 30000
 ```
@@ -377,5 +151,4 @@
 }
 ```
 
-We learned from the design and reused some code of the following projects: [Guidance](https://github.com/guidance-ai/guidance), [vLLM](https://github.com/vllm-project/vllm), [LightLLM](https://github.com/ModelTC/lightllm), [FlashInfer](https://github.com/flashinfer-ai/flashinfer), [Outlines](https://github.com/outlines-dev/outlines), [LMQL](https://github.com/eth-sri/lmql).
->>>>>>> 690d162d
+We learned from the design and reused some code of the following projects: [Guidance](https://github.com/guidance-ai/guidance), [vLLM](https://github.com/vllm-project/vllm), [LightLLM](https://github.com/ModelTC/lightllm), [FlashInfer](https://github.com/flashinfer-ai/flashinfer), [Outlines](https://github.com/outlines-dev/outlines), [LMQL](https://github.com/eth-sri/lmql).