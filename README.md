<<<<<<< HEAD
# Code Structure
The `multi_node` directory contains the code for running as a separate abstraction layer to SGLang/vLLM in a distributed setting. This code is responsible for coordinating and managing the execution of the distributed system.
=======
<div align="center">
<img src="assets/logo.png" alt="logo" width="400"></img>
</div>

--------------------------------------------------------------------------------

| [**Blog**](https://lmsys.org/blog/2024-01-17-sglang/) | [**Paper**](https://arxiv.org/abs/2312.07104) |
>>>>>>> 24e59f53

## Design Document
For more information about the design and architecture of the `multi_node` code, please refer to the [design document](https://docs.google.com/document/d/1sa0ewITYok7V1kb4tZ32uh6HXitcpcvjybOZpacWKuo/edit).

## Repository Installation
To install the repository, run the following command:

```
pip install -e "python[all]"
```

## Benchmarks

Currently the benchmarking results are all stored in onedrive.
- Add the log file, jupyter notebook for plotting, figure as a seperate marked folder

Run Server
```
python -m sglang.launch_server --model-path meta-llama/Llama-2-7b-chat-hf --port 30000
<<<<<<< HEAD
```
=======
```

Then, connect to the server and answer a multi-turn question.

```python
from sglang import function, system, user, assistant, gen, set_default_backend, RuntimeEndpoint

@function
def multi_turn_question(s, question_1, question_2):
    s += system("You are a helpful assistant.")
    s += user(question_1)
    s += assistant(gen("answer_1", max_tokens=256))
    s += user(question_2)
    s += assistant(gen("answer_2", max_tokens=256))

set_default_backend(RuntimeEndpoint("http://localhost:30000"))

state = multi_turn_question.run(
    question_1="What is the capital of the United States?",
    question_2="List two local attractions.",
)

for m in state.messages():
    print(m["role"], ":", m["content"])

print(state["answer_1"])
```

### Using OpenAI Models
Set the OpenAI API Key
```
export OPENAI_API_KEY=sk-******
```

Then, answer a multi-turn question.
```python
from sglang import function, system, user, assistant, gen, set_default_backend, OpenAI

@function
def multi_turn_question(s, question_1, question_2):
    s += system("You are a helpful assistant.")
    s += user(question_1)
    s += assistant(gen("answer_1", max_tokens=256))
    s += user(question_2)
    s += assistant(gen("answer_2", max_tokens=256))

set_default_backend(OpenAI("gpt-3.5-turbo"))

state = multi_turn_question.run(
    question_1="What is the capital of the United States?",
    question_2="List two local attractions.",
)

for m in state.messages():
    print(m["role"], ":", m["content"])

print(state["answer_1"])
```

### More Examples

Anthropic and VertexAI (Gemini) models are also supported.
You can find more examples at [examples/quick_start](examples/quick_start).

## Frontend: Structured Generation Language (SGLang)

To begin with, import sglang.
```python
import sglang as sgl
```

`sglang` provides some simple primitives such as `gen`, `select`, `fork`, `image`.
You can implement your prompt flow in a function decorated by `sgl.function`.
You can then invoke the function with `run` or `run_batch`.
The system will manage the state, chat template, parallelism and batching for you.

The complete code for the examples below can be found at [readme_examples.py](examples/usage/readme_examples.py)

### Control Flow
You can use any Python code within the function body, including control flow, nested function calls, and external libraries.

```python
@sgl.function
def tool_use(s, question):
    s += "To answer this question: " + question + ". "
    s += "I need to use a " + sgl.gen("tool", choices=["calculator", "search engine"]) + ". "

    if s["tool"] == "calculator":
        s += "The math expression is" + sgl.gen("expression")
    elif s["tool"] == "search engine":
        s += "The key word to search is" + sgl.gen("word")
```

### Parallelism
Use `fork` to launch parallel prompts.
Because `sgl.gen` is non-blocking, the for loop below issues two generation calls in parallel.

```python
@sgl.function
def tip_suggestion(s):
    s += (
        "Here are two tips for staying healthy: "
        "1. Balanced Diet. 2. Regular Exercise.\n\n"
    )

    forks = s.fork(2)
    for i, f in enumerate(forks):
        f += f"Now, expand tip {i+1} into a paragraph:\n"
        f += sgl.gen(f"detailed_tip", max_tokens=256, stop="\n\n")

    s += "Tip 1:" + forks[0]["detailed_tip"] + "\n"
    s += "Tip 2:" + forks[1]["detailed_tip"] + "\n"
    s += "In summary" + sgl.gen("summary")
```

### Multi Modality
Use `sgl.image` to pass an image as input.

```python
@sgl.function
def image_qa(s, image_file, question):
    s += sgl.user(sgl.image(image_file) + question)
    s += sgl.assistant(sgl.gen("answer", max_tokens=256)
```

See also [srt_example_llava.py](examples/quick_start/srt_example_llava.py).

### Constrained Decoding
Use `regex` to specify a regular expression as a decoding constraint.
This is only supported for local models.

```python
@sgl.function
def regular_expression_gen(s):
    s += "Q: What is the IP address of the Google DNS servers?\n"
    s += "A: " + sgl.gen(
        "answer",
        temperature=0,
        regex=r"((25[0-5]|2[0-4]\d|[01]?\d\d?).){3}(25[0-5]|2[0-4]\d|[01]?\d\d?)",
    )
```

### JSON Decoding
Use `regex` to specify a JSON schema with a regular expression.

```python
character_regex = (
    r"""\{\n"""
    + r"""    "name": "[\w\d\s]{1,16}",\n"""
    + r"""    "house": "(Gryffindor|Slytherin|Ravenclaw|Hufflepuff)",\n"""
    + r"""    "blood status": "(Pure-blood|Half-blood|Muggle-born)",\n"""
    + r"""    "occupation": "(student|teacher|auror|ministry of magic|death eater|order of the phoenix)",\n"""
    + r"""    "wand": \{\n"""
    + r"""        "wood": "[\w\d\s]{1,16}",\n"""
    + r"""        "core": "[\w\d\s]{1,16}",\n"""
    + r"""        "length": [0-9]{1,2}\.[0-9]{0,2}\n"""
    + r"""    \},\n"""
    + r"""    "alive": "(Alive|Deceased)",\n"""
    + r"""    "patronus": "[\w\d\s]{1,16}",\n"""
    + r"""    "bogart": "[\w\d\s]{1,16}"\n"""
    + r"""\}"""
)

@sgl.function
def character_gen(s, name):
    s += name + " is a character in Harry Potter. Please fill in the following information about this character.\n"
    s += sgl.gen("json_output", max_tokens=256, regex=character_regex)
```

See also [json_decode.py](examples/usage/json_decode.py) for an additional example on specifying formats with Pydantic models.


### Batching
Use `run_batch` to run a batch of requests with continuous batching.

```python
@sgl.function
def text_qa(s, question):
    s += "Q: " + question + "\n"
    s += "A:" + sgl.gen("answer", stop="\n")

states = text_qa.run_batch(
    [
        {"question": "What is the capital of the United Kingdom?"},
        {"question": "What is the capital of France?"},
        {"question": "What is the capital of Japan?"},
    ],
    progress_bar=True
)
```

### Streaming
Add `stream=True` to enable streaming.

```python
@sgl.function
def text_qa(s, question):
    s += "Q: " + question + "\n"
    s += "A:" + sgl.gen("answer", stop="\n")

state = text_qa.run(
    question="What is the capital of France?",
    temperature=0.1,
    stream=True
)

for out in state.text_iter():
    print(out, end="", flush=True)
```

### Tips and Implementation Details
- The `choices` argument in `sgl.gen` is implemented by computing the normalized log probabilities of all choices and selecting the one with the highest probability.
- The `regex` argument in `sgl.gen` is implemented through autoregressive decoding with logit bias masking, according to the constraints set by the regex.

## Backend: SGLang Runtime (SRT)
The SGLang Runtime (SRT) is designed to work best with the SGLang frontend.
However, it can also be used as a standalone API server.
In this case, the [RadixAttention](https://arxiv.org/abs/2312.07104) can still greatly accelerate many use cases with automatic KV cache reuse.

### Usage
Launch a server
```
python -m sglang.launch_server --model-path meta-llama/Llama-2-7b-chat-hf --port 30000
```

Send a request
```
curl http://localhost:30000/generate \
  -H "Content-Type: application/json" \
  -d '{
    "text": "Once upon a time,",
    "sampling_params": {
      "max_new_tokens": 16,
      "temperature": 0
    }
  }'
```
Learn more about the argument format [here](docs/sampling_params.md).

### OpenAI Compatible API

In addition, the server supports an experimental OpenAI-compatible API.

```python
import openai
client = openai.Client(
    base_url="http://127.0.0.1:30000/v1", api_key="EMPTY")

# Text completion
response = client.completions.create(
	model="default",
	prompt="The capital of France is",
	temperature=0,
	max_tokens=32,
)
print(response)

# Chat completion
response = client.chat.completions.create(
    model="default",
    messages=[
        {"role": "system", "content": "You are a helpful AI assistant"},
        {"role": "user", "content": "List 3 countries and their capitals."},
    ],
    temperature=0,
    max_tokens=64,
)
print(response)
```

In above example, the server uses the chat template specified in the model tokenizer.
You can override the chat template if needed when launching the server:

```
python -m sglang.launch_server --model-path meta-llama/Llama-2-7b-chat-hf --port 30000 --chat-template llama-2
```

If the chat template you are looking for is missing, you are welcome to contribute it.
Meanwhile, you can also temporary register your chat template as follows:

```json
{
  "name": "my_model",
  "system": "<|im_start|>system",
  "user": "<|im_start|>user",
  "assistant": "<|im_start|>assistant",
  "sep_style": "CHATML",
  "sep": "<|im_end|>",
  "stop_str": ["<|im_end|>", "<|im_start|>"]
}
```

```
python -m sglang.launch_server --model-path meta-llama/Llama-2-7b-chat-hf --port 30000 --chat-template ./my_model_template.json
```

### Additional Arguments
- Add `--tp 2` to enable tensor parallelism.
```
python -m sglang.launch_server --model-path meta-llama/Llama-2-7b-chat-hf --port 30000 --tp 2
```
- If you see out-of-memory errors during serving, please try to reduce the memory usage of the KV cache pool by setting a smaller value of `--mem-fraction-static`. The default value is `0.9`
```
python -m sglang.launch_server --model-path meta-llama/Llama-2-7b-chat-hf --port 30000 --mem-fraction-static 0.7
```
- You can turn on [flashinfer](docs/flashinfer.md) to acclerate the inference by using highly optimized CUDA kernels.

### Supported Models
- Llama
- Mistral
- Mixtral
- Qwen / Qwen 2
- Gemma
  - Please add a new flag `--attention-reduce-in-fp32` to avoid some precision errors.
  - `python -m sglang.launch_server --model-path google/gemma-7b-it --port 30000 --attention-reduce-in-fp32`
- LLaVA
  - `python3 -m sglang.launch_server --model-path liuhaotian/llava-v1.5-7b --tokenizer-path llava-hf/llava-1.5-7b-hf --chat-template vicuna_v1.1 --port 30000`
  - `python3 -m sglang.launch_server --model-path liuhaotian/llava-v1.6-vicuna-7b --tokenizer-path llava-hf/llava-1.5-7b-hf --chat-template vicuna_v1.1 --port 30000`
  - `python3 -m sglang.launch_server --model-path liuhaotian/llava-v1.6-34b --tokenizer-path liuhaotian/llava-v1.6-34b-tokenizer --port 3000`
- Yi-VL
  - see [srt_example_yi_vl.py](examples/quick_start/srt_example_yi_vl.py).
- AWQ/GPTQ quantization

## Benchmark And Performance

- Llama-7B on NVIDIA A10G, FP16, Tensor Parallelism=1
![llama_7b](assets/llama_7b.jpg)

- Mixtral-8x7B on NVIDIA A10G, FP16, Tensor Parallelism=8
![mixtral_8x7b](assets/mixtral_8x7b.jpg)

Learn more [here](docs/benchmark_results.md).

## Roadmap
https://github.com/sgl-project/sglang/issues/157

## Citation And Acknowledgment
```
@misc{zheng2023efficiently,
      title={Efficiently Programming Large Language Models using SGLang},
      author={Lianmin Zheng and Liangsheng Yin and Zhiqiang Xie and Jeff Huang and Chuyue Sun and Cody Hao Yu and Shiyi Cao and Christos Kozyrakis and Ion Stoica and Joseph E. Gonzalez and Clark Barrett and Ying Sheng},
      year={2023},
      eprint={2312.07104},
      archivePrefix={arXiv},
      primaryClass={cs.AI}
}
```

[![Paper page](https://huggingface.co/datasets/huggingface/badges/resolve/main/paper-page-md.svg)](https://huggingface.co/papers/2312.07104)


We learned from the design and reused some code of the following projects: [Guidance](https://github.com/guidance-ai/guidance), [vLLM](https://github.com/vllm-project/vllm), [LightLLM](https://github.com/ModelTC/lightllm), [FlashInfer](https://github.com/flashinfer-ai/flashinfer), [Outlines](https://github.com/outlines-dev/outlines), [LMQL](https://github.com/eth-sri/lmql).
>>>>>>> 24e59f53
<|MERGE_RESOLUTION|>--- conflicted
+++ resolved
@@ -1,15 +1,5 @@
-<<<<<<< HEAD
 # Code Structure
 The `multi_node` directory contains the code for running as a separate abstraction layer to SGLang/vLLM in a distributed setting. This code is responsible for coordinating and managing the execution of the distributed system.
-=======
-<div align="center">
-<img src="assets/logo.png" alt="logo" width="400"></img>
-</div>
-
---------------------------------------------------------------------------------
-
-| [**Blog**](https://lmsys.org/blog/2024-01-17-sglang/) | [**Paper**](https://arxiv.org/abs/2312.07104) |
->>>>>>> 24e59f53
 
 ## Design Document
 For more information about the design and architecture of the `multi_node` code, please refer to the [design document](https://docs.google.com/document/d/1sa0ewITYok7V1kb4tZ32uh6HXitcpcvjybOZpacWKuo/edit).
@@ -29,359 +19,4 @@
 Run Server
 ```
 python -m sglang.launch_server --model-path meta-llama/Llama-2-7b-chat-hf --port 30000
-<<<<<<< HEAD
-```
-=======
-```
-
-Then, connect to the server and answer a multi-turn question.
-
-```python
-from sglang import function, system, user, assistant, gen, set_default_backend, RuntimeEndpoint
-
-@function
-def multi_turn_question(s, question_1, question_2):
-    s += system("You are a helpful assistant.")
-    s += user(question_1)
-    s += assistant(gen("answer_1", max_tokens=256))
-    s += user(question_2)
-    s += assistant(gen("answer_2", max_tokens=256))
-
-set_default_backend(RuntimeEndpoint("http://localhost:30000"))
-
-state = multi_turn_question.run(
-    question_1="What is the capital of the United States?",
-    question_2="List two local attractions.",
-)
-
-for m in state.messages():
-    print(m["role"], ":", m["content"])
-
-print(state["answer_1"])
-```
-
-### Using OpenAI Models
-Set the OpenAI API Key
-```
-export OPENAI_API_KEY=sk-******
-```
-
-Then, answer a multi-turn question.
-```python
-from sglang import function, system, user, assistant, gen, set_default_backend, OpenAI
-
-@function
-def multi_turn_question(s, question_1, question_2):
-    s += system("You are a helpful assistant.")
-    s += user(question_1)
-    s += assistant(gen("answer_1", max_tokens=256))
-    s += user(question_2)
-    s += assistant(gen("answer_2", max_tokens=256))
-
-set_default_backend(OpenAI("gpt-3.5-turbo"))
-
-state = multi_turn_question.run(
-    question_1="What is the capital of the United States?",
-    question_2="List two local attractions.",
-)
-
-for m in state.messages():
-    print(m["role"], ":", m["content"])
-
-print(state["answer_1"])
-```
-
-### More Examples
-
-Anthropic and VertexAI (Gemini) models are also supported.
-You can find more examples at [examples/quick_start](examples/quick_start).
-
-## Frontend: Structured Generation Language (SGLang)
-
-To begin with, import sglang.
-```python
-import sglang as sgl
-```
-
-`sglang` provides some simple primitives such as `gen`, `select`, `fork`, `image`.
-You can implement your prompt flow in a function decorated by `sgl.function`.
-You can then invoke the function with `run` or `run_batch`.
-The system will manage the state, chat template, parallelism and batching for you.
-
-The complete code for the examples below can be found at [readme_examples.py](examples/usage/readme_examples.py)
-
-### Control Flow
-You can use any Python code within the function body, including control flow, nested function calls, and external libraries.
-
-```python
-@sgl.function
-def tool_use(s, question):
-    s += "To answer this question: " + question + ". "
-    s += "I need to use a " + sgl.gen("tool", choices=["calculator", "search engine"]) + ". "
-
-    if s["tool"] == "calculator":
-        s += "The math expression is" + sgl.gen("expression")
-    elif s["tool"] == "search engine":
-        s += "The key word to search is" + sgl.gen("word")
-```
-
-### Parallelism
-Use `fork` to launch parallel prompts.
-Because `sgl.gen` is non-blocking, the for loop below issues two generation calls in parallel.
-
-```python
-@sgl.function
-def tip_suggestion(s):
-    s += (
-        "Here are two tips for staying healthy: "
-        "1. Balanced Diet. 2. Regular Exercise.\n\n"
-    )
-
-    forks = s.fork(2)
-    for i, f in enumerate(forks):
-        f += f"Now, expand tip {i+1} into a paragraph:\n"
-        f += sgl.gen(f"detailed_tip", max_tokens=256, stop="\n\n")
-
-    s += "Tip 1:" + forks[0]["detailed_tip"] + "\n"
-    s += "Tip 2:" + forks[1]["detailed_tip"] + "\n"
-    s += "In summary" + sgl.gen("summary")
-```
-
-### Multi Modality
-Use `sgl.image` to pass an image as input.
-
-```python
-@sgl.function
-def image_qa(s, image_file, question):
-    s += sgl.user(sgl.image(image_file) + question)
-    s += sgl.assistant(sgl.gen("answer", max_tokens=256)
-```
-
-See also [srt_example_llava.py](examples/quick_start/srt_example_llava.py).
-
-### Constrained Decoding
-Use `regex` to specify a regular expression as a decoding constraint.
-This is only supported for local models.
-
-```python
-@sgl.function
-def regular_expression_gen(s):
-    s += "Q: What is the IP address of the Google DNS servers?\n"
-    s += "A: " + sgl.gen(
-        "answer",
-        temperature=0,
-        regex=r"((25[0-5]|2[0-4]\d|[01]?\d\d?).){3}(25[0-5]|2[0-4]\d|[01]?\d\d?)",
-    )
-```
-
-### JSON Decoding
-Use `regex` to specify a JSON schema with a regular expression.
-
-```python
-character_regex = (
-    r"""\{\n"""
-    + r"""    "name": "[\w\d\s]{1,16}",\n"""
-    + r"""    "house": "(Gryffindor|Slytherin|Ravenclaw|Hufflepuff)",\n"""
-    + r"""    "blood status": "(Pure-blood|Half-blood|Muggle-born)",\n"""
-    + r"""    "occupation": "(student|teacher|auror|ministry of magic|death eater|order of the phoenix)",\n"""
-    + r"""    "wand": \{\n"""
-    + r"""        "wood": "[\w\d\s]{1,16}",\n"""
-    + r"""        "core": "[\w\d\s]{1,16}",\n"""
-    + r"""        "length": [0-9]{1,2}\.[0-9]{0,2}\n"""
-    + r"""    \},\n"""
-    + r"""    "alive": "(Alive|Deceased)",\n"""
-    + r"""    "patronus": "[\w\d\s]{1,16}",\n"""
-    + r"""    "bogart": "[\w\d\s]{1,16}"\n"""
-    + r"""\}"""
-)
-
-@sgl.function
-def character_gen(s, name):
-    s += name + " is a character in Harry Potter. Please fill in the following information about this character.\n"
-    s += sgl.gen("json_output", max_tokens=256, regex=character_regex)
-```
-
-See also [json_decode.py](examples/usage/json_decode.py) for an additional example on specifying formats with Pydantic models.
-
-
-### Batching
-Use `run_batch` to run a batch of requests with continuous batching.
-
-```python
-@sgl.function
-def text_qa(s, question):
-    s += "Q: " + question + "\n"
-    s += "A:" + sgl.gen("answer", stop="\n")
-
-states = text_qa.run_batch(
-    [
-        {"question": "What is the capital of the United Kingdom?"},
-        {"question": "What is the capital of France?"},
-        {"question": "What is the capital of Japan?"},
-    ],
-    progress_bar=True
-)
-```
-
-### Streaming
-Add `stream=True` to enable streaming.
-
-```python
-@sgl.function
-def text_qa(s, question):
-    s += "Q: " + question + "\n"
-    s += "A:" + sgl.gen("answer", stop="\n")
-
-state = text_qa.run(
-    question="What is the capital of France?",
-    temperature=0.1,
-    stream=True
-)
-
-for out in state.text_iter():
-    print(out, end="", flush=True)
-```
-
-### Tips and Implementation Details
-- The `choices` argument in `sgl.gen` is implemented by computing the normalized log probabilities of all choices and selecting the one with the highest probability.
-- The `regex` argument in `sgl.gen` is implemented through autoregressive decoding with logit bias masking, according to the constraints set by the regex.
-
-## Backend: SGLang Runtime (SRT)
-The SGLang Runtime (SRT) is designed to work best with the SGLang frontend.
-However, it can also be used as a standalone API server.
-In this case, the [RadixAttention](https://arxiv.org/abs/2312.07104) can still greatly accelerate many use cases with automatic KV cache reuse.
-
-### Usage
-Launch a server
-```
-python -m sglang.launch_server --model-path meta-llama/Llama-2-7b-chat-hf --port 30000
-```
-
-Send a request
-```
-curl http://localhost:30000/generate \
-  -H "Content-Type: application/json" \
-  -d '{
-    "text": "Once upon a time,",
-    "sampling_params": {
-      "max_new_tokens": 16,
-      "temperature": 0
-    }
-  }'
-```
-Learn more about the argument format [here](docs/sampling_params.md).
-
-### OpenAI Compatible API
-
-In addition, the server supports an experimental OpenAI-compatible API.
-
-```python
-import openai
-client = openai.Client(
-    base_url="http://127.0.0.1:30000/v1", api_key="EMPTY")
-
-# Text completion
-response = client.completions.create(
-	model="default",
-	prompt="The capital of France is",
-	temperature=0,
-	max_tokens=32,
-)
-print(response)
-
-# Chat completion
-response = client.chat.completions.create(
-    model="default",
-    messages=[
-        {"role": "system", "content": "You are a helpful AI assistant"},
-        {"role": "user", "content": "List 3 countries and their capitals."},
-    ],
-    temperature=0,
-    max_tokens=64,
-)
-print(response)
-```
-
-In above example, the server uses the chat template specified in the model tokenizer.
-You can override the chat template if needed when launching the server:
-
-```
-python -m sglang.launch_server --model-path meta-llama/Llama-2-7b-chat-hf --port 30000 --chat-template llama-2
-```
-
-If the chat template you are looking for is missing, you are welcome to contribute it.
-Meanwhile, you can also temporary register your chat template as follows:
-
-```json
-{
-  "name": "my_model",
-  "system": "<|im_start|>system",
-  "user": "<|im_start|>user",
-  "assistant": "<|im_start|>assistant",
-  "sep_style": "CHATML",
-  "sep": "<|im_end|>",
-  "stop_str": ["<|im_end|>", "<|im_start|>"]
-}
-```
-
-```
-python -m sglang.launch_server --model-path meta-llama/Llama-2-7b-chat-hf --port 30000 --chat-template ./my_model_template.json
-```
-
-### Additional Arguments
-- Add `--tp 2` to enable tensor parallelism.
-```
-python -m sglang.launch_server --model-path meta-llama/Llama-2-7b-chat-hf --port 30000 --tp 2
-```
-- If you see out-of-memory errors during serving, please try to reduce the memory usage of the KV cache pool by setting a smaller value of `--mem-fraction-static`. The default value is `0.9`
-```
-python -m sglang.launch_server --model-path meta-llama/Llama-2-7b-chat-hf --port 30000 --mem-fraction-static 0.7
-```
-- You can turn on [flashinfer](docs/flashinfer.md) to acclerate the inference by using highly optimized CUDA kernels.
-
-### Supported Models
-- Llama
-- Mistral
-- Mixtral
-- Qwen / Qwen 2
-- Gemma
-  - Please add a new flag `--attention-reduce-in-fp32` to avoid some precision errors.
-  - `python -m sglang.launch_server --model-path google/gemma-7b-it --port 30000 --attention-reduce-in-fp32`
-- LLaVA
-  - `python3 -m sglang.launch_server --model-path liuhaotian/llava-v1.5-7b --tokenizer-path llava-hf/llava-1.5-7b-hf --chat-template vicuna_v1.1 --port 30000`
-  - `python3 -m sglang.launch_server --model-path liuhaotian/llava-v1.6-vicuna-7b --tokenizer-path llava-hf/llava-1.5-7b-hf --chat-template vicuna_v1.1 --port 30000`
-  - `python3 -m sglang.launch_server --model-path liuhaotian/llava-v1.6-34b --tokenizer-path liuhaotian/llava-v1.6-34b-tokenizer --port 3000`
-- Yi-VL
-  - see [srt_example_yi_vl.py](examples/quick_start/srt_example_yi_vl.py).
-- AWQ/GPTQ quantization
-
-## Benchmark And Performance
-
-- Llama-7B on NVIDIA A10G, FP16, Tensor Parallelism=1
-![llama_7b](assets/llama_7b.jpg)
-
-- Mixtral-8x7B on NVIDIA A10G, FP16, Tensor Parallelism=8
-![mixtral_8x7b](assets/mixtral_8x7b.jpg)
-
-Learn more [here](docs/benchmark_results.md).
-
-## Roadmap
-https://github.com/sgl-project/sglang/issues/157
-
-## Citation And Acknowledgment
-```
-@misc{zheng2023efficiently,
-      title={Efficiently Programming Large Language Models using SGLang},
-      author={Lianmin Zheng and Liangsheng Yin and Zhiqiang Xie and Jeff Huang and Chuyue Sun and Cody Hao Yu and Shiyi Cao and Christos Kozyrakis and Ion Stoica and Joseph E. Gonzalez and Clark Barrett and Ying Sheng},
-      year={2023},
-      eprint={2312.07104},
-      archivePrefix={arXiv},
-      primaryClass={cs.AI}
-}
-```
-
-[![Paper page](https://huggingface.co/datasets/huggingface/badges/resolve/main/paper-page-md.svg)](https://huggingface.co/papers/2312.07104)
-
-
-We learned from the design and reused some code of the following projects: [Guidance](https://github.com/guidance-ai/guidance), [vLLM](https://github.com/vllm-project/vllm), [LightLLM](https://github.com/ModelTC/lightllm), [FlashInfer](https://github.com/flashinfer-ai/flashinfer), [Outlines](https://github.com/outlines-dev/outlines), [LMQL](https://github.com/eth-sri/lmql).
->>>>>>> 24e59f53
+```