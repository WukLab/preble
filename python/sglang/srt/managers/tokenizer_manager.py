--- conflicted
+++ resolved
@@ -311,13 +311,10 @@
                     "tree_cache_metrics_hit": recv_obj.tree_cache_metrics_hit,
                     "tree_cache_metrics_total": recv_obj.tree_cache_metrics_total,
                     "input_len": recv_obj.input_len,
-<<<<<<< HEAD
                     "total_radix_cache_processing_time": recv_obj.total_radix_cache_processing_time,
                     "queue_processing_time": time.time() - recv_obj.queue_processing_time,
                     "inner_router_time": recv_obj.inner_router_time,
-=======
                     "matching_overhead": recv_obj.matching_overhead,
->>>>>>> 786ba642
                 }
                 state = self.rid_to_state[recv_obj.rid]
                 state.out_list.append(out_dict)
