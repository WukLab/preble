--- conflicted
+++ resolved
@@ -94,13 +94,10 @@
     tree_cache_metrics_hit: int
     tree_cache_metrics_total: int
     input_len: int
-<<<<<<< HEAD
     total_radix_cache_processing_time: float
     queue_processing_time: float
     inner_router_time: float
-=======
     matching_overhead: float
->>>>>>> 786ba642
 
 @dataclass
 class BatchTokenIDOut:
