--- conflicted
+++ resolved
@@ -5,11 +5,8 @@
 import pkgutil
 from dataclasses import dataclass
 from functools import lru_cache
-<<<<<<< HEAD
 import inspect
-=======
 from typing import List
->>>>>>> 690d162d
 
 import numpy as np
 import torch
@@ -124,13 +121,6 @@
             ],
             dim=0,
         ).contiguous()
-<<<<<<< HEAD
-        # logger.debug(f'received kv_indices: {self.kv_indices}')
-        self.kv_last_page_len = torch.ones(
-            (self.batch_size,), dtype=torch.int32, device="cuda"
-        )
-=======
->>>>>>> 690d162d
 
         workspace_buffer = torch.empty(
             32 * 1024 * 1024, dtype=torch.int8, device="cuda"
@@ -323,7 +313,6 @@
         global global_server_args_dict
         global_server_args_dict = server_args_dict
 
-<<<<<<< HEAD
         if not self.simulate:
             # Init torch distributed
             torch.cuda.set_device(self.tp_rank)
@@ -333,18 +322,7 @@
                 rank=self.tp_rank,
                 init_method=f"tcp://127.0.0.1:{self.nccl_port}",
             )
-=======
-        # Init torch distributed
-        torch.cuda.set_device(self.tp_rank)
-        torch.distributed.init_process_group(
-            backend="nccl",
-            world_size=self.tp_size,
-            rank=self.tp_rank,
-            init_method=f"tcp://127.0.0.1:{self.nccl_port}",
-        )
-
-        initialize_model_parallel(tensor_model_parallel_size=self.tp_size)
->>>>>>> 690d162d
+            initialize_model_parallel(tensor_model_parallel_size=self.tp_size)
 
             # A small all_reduce for warmup.
             if self.tp_size > 1:
