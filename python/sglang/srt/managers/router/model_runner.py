import importlib
import importlib.resources
import inspect
import logging
import pkgutil
from dataclasses import dataclass
from functools import lru_cache
import inspect

import numpy as np
import torch
from sglang.srt.managers.router.infer_batch import Batch, ForwardMode
from sglang.srt.memory_pool import ReqToTokenPool, TokenToKVPool
from sglang.srt.utils import is_multimodal_model
from sglang.utils import get_available_gpu_memory
from vllm.model_executor.layers.quantization.awq import AWQConfig
from vllm.model_executor.layers.quantization.gptq import GPTQConfig
from vllm.model_executor.layers.quantization.marlin import MarlinConfig
from vllm.model_executor.model_loader import _set_default_torch_dtype
from vllm.model_executor.parallel_utils.parallel_state import initialize_model_parallel

QUANTIONCONFIG_MAPPING = {"awq": AWQConfig, "gptq": GPTQConfig, "marlin": MarlinConfig}

logger = logging.getLogger("model_runner")


# for server args in model endpoints
global_server_args_dict: dict = None


@lru_cache()
def import_model_classes():
    model_arch_name_to_cls = {}
    package_name = "sglang.srt.models"
    package = importlib.import_module(package_name)
    for _, name, ispkg in pkgutil.iter_modules(package.__path__, package_name + "."):
        if not ispkg:
            module = importlib.import_module(name)
            if hasattr(module, "EntryClass"):
                model_arch_name_to_cls[module.EntryClass.__name__] = module.EntryClass
    return model_arch_name_to_cls


def get_model_cls_by_arch_name(model_arch_names):
    model_arch_name_to_cls = import_model_classes()

    model_class = None
    for arch in model_arch_names:
        if arch in model_arch_name_to_cls:
            model_class = model_arch_name_to_cls[arch]
            break
    else:
        raise ValueError(
            f"Unsupported architectures: {arch}. "
            f"Supported list: {list(model_arch_name_to_cls.keys())}"
        )
    return model_class


@dataclass
class InputMetadata:
    model_runner: "ModelRunner"
    forward_mode: ForwardMode
    batch_size: int
    total_num_tokens: int
    max_seq_len: int
    req_pool_indices: torch.Tensor
    start_loc: torch.Tensor
    seq_lens: torch.Tensor
    prefix_lens: torch.Tensor
    positions: torch.Tensor
    req_to_token_pool: ReqToTokenPool
    token_to_kv_pool: TokenToKVPool

    # for extend
    extend_seq_lens: torch.Tensor = None
    extend_start_loc: torch.Tensor = None
    max_extend_len: int = 0

    out_cache_loc: torch.Tensor = None
    out_cache_cont_start: torch.Tensor = None
    out_cache_cont_end: torch.Tensor = None

    other_kv_index: torch.Tensor = None
    return_logprob: bool = False

    # for flashinfer
    qo_indptr: torch.Tensor = None
    kv_indptr: torch.Tensor = None
    kv_indices: torch.Tensor = None
    kv_last_page_len: torch.Tensor = None
    prefill_wrapper = None
    decode_wrapper = None

    def init_flashinfer_args(self, tp_size):
        from flashinfer import (
            BatchDecodeWithPagedKVCacheWrapper,
            BatchPrefillWithPagedKVCacheWrapper,
        )

        self.kv_indptr = torch.zeros(
            (self.batch_size + 1,), dtype=torch.int32, device="cuda"
        )
        self.kv_indptr[1:] = torch.cumsum(self.seq_lens, dim=0)
        self.kv_indices = torch.cat(
            [
                self.req_to_token_pool.req_to_token[
                    self.req_pool_indices[i].item(), : self.seq_lens[i].item()
                ]
                for i in range(self.batch_size)
            ],
            dim=0,
        ).contiguous()
        # logger.debug(f'received kv_indices: {self.kv_indices}')
        self.kv_last_page_len = torch.ones(
            (self.batch_size,), dtype=torch.int32, device="cuda"
        )

        workspace_buffer = torch.empty(
            32 * 1024 * 1024, dtype=torch.int8, device="cuda"
        )
        if (
            self.forward_mode == ForwardMode.PREFILL
            or self.forward_mode == ForwardMode.EXTEND
        ):
            self.qo_indptr = torch.zeros(
                (self.batch_size + 1,), dtype=torch.int32, device="cuda"
            )
            self.qo_indptr[1:] = torch.cumsum(self.extend_seq_lens, dim=0)
            self.prefill_wrapper = BatchPrefillWithPagedKVCacheWrapper(
                workspace_buffer, "NHD"
            )
            args = [
                self.qo_indptr,
                self.kv_indptr,
                self.kv_indices,
                self.kv_last_page_len,
                self.model_runner.model_config.num_attention_heads // tp_size,
                self.model_runner.model_config.num_key_value_heads // tp_size,
            ]

            # flashinfer >= 0.0.3
            # FIXME: Drop this when flashinfer updates to 0.0.4
            if (
                len(inspect.signature(self.prefill_wrapper.begin_forward).parameters)
                == 7
            ):
                args.append(self.model_runner.model_config.head_dim)

            self.prefill_wrapper.begin_forward(*args)
        else:
            self.decode_wrapper = BatchDecodeWithPagedKVCacheWrapper(
                workspace_buffer, "NHD"
            )
            self.decode_wrapper.begin_forward(
                self.kv_indptr,
                self.kv_indices,
                self.kv_last_page_len,
                self.model_runner.model_config.num_attention_heads // tp_size,
                self.model_runner.model_config.num_key_value_heads // tp_size,
                self.model_runner.model_config.head_dim,
                1,
                "NONE",
                "float16",
            )

    def init_extend_args(self):
        self.extend_seq_lens = self.seq_lens - self.prefix_lens
        self.extend_start_loc = torch.zeros_like(self.seq_lens)
        self.extend_start_loc[1:] = torch.cumsum(self.extend_seq_lens[:-1], dim=0)
        self.max_extend_len = int(torch.max(self.extend_seq_lens))

    @classmethod
    def create(
        cls,
        model_runner,
        tp_size,
        forward_mode,
        req_pool_indices,
        seq_lens,
        prefix_lens,
        position_ids_offsets,
        out_cache_loc,
        out_cache_cont_start=None,
        out_cache_cont_end=None,
        return_logprob=False,
    ):
        batch_size = len(req_pool_indices)
        start_loc = torch.zeros((batch_size,), dtype=torch.int32, device="cuda")
        start_loc[1:] = torch.cumsum(seq_lens[:-1], dim=0)
        total_num_tokens = int(torch.sum(seq_lens))
        max_seq_len = int(torch.max(seq_lens))

        if forward_mode == ForwardMode.DECODE:
            positions = ((seq_lens - 1) + position_ids_offsets).to(torch.int64)
            other_kv_index = model_runner.req_to_token_pool.req_to_token[
                req_pool_indices[0], seq_lens[0] - 1
            ].item()
        else:
            seq_lens_np = seq_lens.cpu().numpy()
            prefix_lens_np = prefix_lens.cpu().numpy()
            position_ids_offsets_np = position_ids_offsets.cpu().numpy()
            positions = torch.tensor(
                np.concatenate(
                    [
                        np.arange(
                            prefix_lens_np[i] + position_ids_offsets_np[i],
                            seq_lens_np[i] + position_ids_offsets_np[i],
                        )
                        for i in range(batch_size)
                    ],
                    axis=0,
                ),
                device="cuda",
            )
            other_kv_index = None

        ret = cls(
            model_runner=model_runner,
            forward_mode=forward_mode,
            batch_size=batch_size,
            total_num_tokens=total_num_tokens,
            max_seq_len=max_seq_len,
            req_pool_indices=req_pool_indices,
            start_loc=start_loc,
            seq_lens=seq_lens,
            prefix_lens=prefix_lens,
            positions=positions,
            req_to_token_pool=model_runner.req_to_token_pool,
            token_to_kv_pool=model_runner.token_to_kv_pool,
            out_cache_loc=out_cache_loc,
            out_cache_cont_start=out_cache_cont_start,
            out_cache_cont_end=out_cache_cont_end,
            return_logprob=return_logprob,
            other_kv_index=other_kv_index,
        )

        if forward_mode == ForwardMode.EXTEND:
            ret.init_extend_args()

        if global_server_args_dict.get("enable_flashinfer", False):
            ret.init_flashinfer_args(tp_size)

        return ret

def initialize_dummy_weights(
    model: torch.nn.Module,
    low: float = -1e-3,
    high: float = 1e-3,
) -> None:
    """Initialize model weights with random values.

    The model weights must be randomly initialized for accurate performance
    measurements. Additionally, the model weights should not cause NaNs in the
    forward pass. We empirically found that initializing the weights with
    values between -1e-3 and 1e-3 works well for most models.
    """
    for param in model.state_dict().values():
        if torch.is_floating_point(param):
            param.data.uniform_(low, high)

class GPUConfig:
    def __init__(self, gpu_id, url=None, use_ssh=False, ssh_config={}, vllm_config=None) -> None:
        self.gpu_id = gpu_id
        self.url = url
        self.use_ssh = use_ssh
        self.ssh_config = ssh_config
        self.forward_simulation = None
        self.kv_cache_memory = None
<<<<<<< HEAD
        self.vllm_config = vllm_config
=======
        self.lp_forward_simulation = None
>>>>>>> e8ec39eb
    
    def regist_simulator_config(self, forward_simulation, kv_cache_memory, lp_forward_simulation):
        self.forward_simulation = forward_simulation
        self.kv_cache_memory = kv_cache_memory
        self.lp_forward_simulation = lp_forward_simulation
    def __repr__(self) -> str:
        return (
            f"GPUConfig: id={self.gpu_id}\n"
            f"forward equation:\n {inspect.getsource(self.forward_simulation)}\n"
            f"kv_cache_memory: {self.kv_cache_memory}\n"
        )
        

class ModelRunner:
    def __init__(
        self,
        model_config,
        mem_fraction_static,
        tp_rank,
        tp_size,
        nccl_port,
        load_format="auto",
        trust_remote_code=True,
        server_args_dict: dict = {},
        simulate: bool = False,
        gpu_config: GPUConfig = None,
    ):
        self.model_config = model_config
        self.mem_fraction_static = mem_fraction_static
        self.tp_rank = tp_rank
        self.tp_size = tp_size
        self.nccl_port = nccl_port
        self.load_format = load_format
        self.trust_remote_code = trust_remote_code
        self.simulate = simulate
        self.gpu_config = gpu_config

        global global_server_args_dict
        global_server_args_dict = server_args_dict

        if not self.simulate:
            # Init torch distributed
            torch.cuda.set_device(self.tp_rank)
            torch.distributed.init_process_group(
                backend="nccl",
                world_size=self.tp_size,
                rank=self.tp_rank,
                init_method=f"tcp://127.0.0.1:{self.nccl_port}",
            )

            # A small all_reduce for warmup.
            if self.tp_size > 1:
                torch.distributed.all_reduce(torch.zeros(1).cuda())
            initialize_model_parallel(tensor_model_parallel_size=self.tp_size)

            total_gpu_memory = get_available_gpu_memory(
                self.tp_rank, distributed=self.tp_size > 1
            ) * (1 << 30)
            self.load_model()
            self.max_total_num_token = self.profile_max_num_token(total_gpu_memory)
        else:
            self.max_total_num_token = self.profile_simulated_num_token(gpu_config)
        self.init_memory_pool()
        
        self.is_multimodal_model = is_multimodal_model(self.model_config)

    def load_model(self):
        """See also vllm/model_executor/model_loader.py::get_model"""
        # Select model class
        architectures = getattr(self.model_config.hf_config, "architectures", [])
        model_class = get_model_cls_by_arch_name(architectures)
        logger.info(f"Rank {self.tp_rank}: load weight begin.")

        # Load weights
        linear_method = None
        with _set_default_torch_dtype(torch.float16):
            with torch.device("cuda"):
                hf_quant_config = getattr(
                    self.model_config.hf_config, "quantization_config", None
                )
                if hf_quant_config is not None:
                    hf_quant_method = hf_quant_config["quant_method"]

                    # compat: autogptq uses is_marlin_format within quant config
                    if (
                        hf_quant_method == "gptq"
                        and "is_marlin_format" in hf_quant_config
                        and hf_quant_config["is_marlin_format"]
                    ):
                        hf_quant_method = "marlin"
                    quant_config_class = QUANTIONCONFIG_MAPPING.get(hf_quant_method)

                    if quant_config_class is None:
                        raise ValueError(
                            f"Unsupported quantization method: {hf_quant_config['quant_method']}"
                        )
                    quant_config = quant_config_class.from_config(hf_quant_config)
                    logger.info(f"quant_config: {quant_config}")
                    linear_method = quant_config.get_linear_method()
                model = model_class(
                    config=self.model_config.hf_config, linear_method=linear_method
                )
            if self.load_format == 'dummy':
                initialize_dummy_weights(model)
            else:
                model.load_weights(
                    self.model_config.path,
                    cache_dir=None,
                    load_format=self.load_format,
                    revision=None,
                )
        self.model = model.eval()

        logger.info(f"Rank {self.tp_rank}: load weight end.")

    def profile_max_num_token(self, total_gpu_memory):
        available_gpu_memory = get_available_gpu_memory(
            self.tp_rank, distributed=self.tp_size > 1
        ) * (1 << 30)
        head_dim = self.model_config.head_dim
        head_num = self.model_config.num_key_value_heads // self.tp_size
        cell_size = head_num * head_dim * self.model_config.num_hidden_layers * 2 * 2
        logger.info(f'kv one token size: {head_num} * {head_dim} * {self.model_config.num_hidden_layers} * 2 * 2 = {cell_size} bytes')
        rest_memory = available_gpu_memory - total_gpu_memory * (
            1 - self.mem_fraction_static
        )
        max_num_token = int(rest_memory // cell_size)
        return max_num_token
    
    # TODO: check if this is correct with tensor parallelism
    def profile_simulated_num_token(self, gpu_config: GPUConfig):
        head_dim = self.model_config.head_dim
        head_num = self.model_config.num_key_value_heads // self.tp_size
        cell_size = head_num * head_dim * self.model_config.num_hidden_layers * 2 * 2
        logger.info(f'kv one token size: {head_num} * {head_dim} * {self.model_config.num_hidden_layers} * 2 * 2 = {cell_size} bytes')
        max_num_token = int(gpu_config.kv_cache_memory // cell_size)
        return max_num_token
        

    def init_memory_pool(self):
        if self.max_total_num_token <= 0:
            raise RuntimeError(
                "Not enought memory. " "Please try to increase --mem-fraction-static."
            )

        self.req_to_token_pool = ReqToTokenPool(
            int(self.max_total_num_token / self.model_config.context_len * 256),
            self.model_config.context_len + 8,
        )
        self.token_to_kv_pool = TokenToKVPool(
            self.max_total_num_token,
            dtype=torch.float16,
            head_num=self.model_config.num_key_value_heads // self.tp_size,
            head_dim=self.model_config.head_dim,
            layer_num=self.model_config.num_hidden_layers,
            simulate=self.simulate
        )

    @torch.inference_mode()
    def forward_prefill(self, batch: Batch):
        input_metadata = InputMetadata.create(
            self,
            forward_mode=ForwardMode.PREFILL,
            tp_size=self.tp_size,
            req_pool_indices=batch.req_pool_indices,
            seq_lens=batch.seq_lens,
            prefix_lens=batch.prefix_lens,
            position_ids_offsets=batch.position_ids_offsets,
            out_cache_loc=batch.out_cache_loc,
            return_logprob=batch.return_logprob,
        )
        return self.model.forward(
            batch.input_ids, input_metadata.positions, input_metadata
        )

    @torch.inference_mode()
    def forward_extend(self, batch: Batch):
        input_metadata = InputMetadata.create(
            self,
            forward_mode=ForwardMode.EXTEND,
            tp_size=self.tp_size,
            req_pool_indices=batch.req_pool_indices,
            seq_lens=batch.seq_lens,
            prefix_lens=batch.prefix_lens,
            position_ids_offsets=batch.position_ids_offsets,
            out_cache_loc=batch.out_cache_loc,
            return_logprob=batch.return_logprob,
        )
        return self.model.forward(
            batch.input_ids, input_metadata.positions, input_metadata
        )

    @torch.inference_mode()
    def forward_decode(self, batch: Batch):
        input_metadata = InputMetadata.create(
            self,
            forward_mode=ForwardMode.DECODE,
            tp_size=self.tp_size,
            req_pool_indices=batch.req_pool_indices,
            seq_lens=batch.seq_lens,
            prefix_lens=batch.prefix_lens,
            position_ids_offsets=batch.position_ids_offsets,
            out_cache_loc=batch.out_cache_loc,
            out_cache_cont_start=batch.out_cache_cont_start,
            out_cache_cont_end=batch.out_cache_cont_end,
            return_logprob=batch.return_logprob,
        )
        return self.model.forward(
            batch.input_ids, input_metadata.positions, input_metadata
        )

    @torch.inference_mode()
    def forward_extend_multi_modal(self, batch: Batch):
        input_metadata = InputMetadata.create(
            self,
            forward_mode=ForwardMode.EXTEND,
            tp_size=self.tp_size,
            req_pool_indices=batch.req_pool_indices,
            seq_lens=batch.seq_lens,
            prefix_lens=batch.prefix_lens,
            position_ids_offsets=batch.position_ids_offsets,
            out_cache_loc=batch.out_cache_loc,
            return_logprob=batch.return_logprob,
        )
        return self.model.forward(
            batch.input_ids,
            input_metadata.positions,
            input_metadata,
            batch.pixel_values,
            batch.image_sizes,
            batch.image_offsets,
        )

    def forward(self, batch: Batch, forward_mode: ForwardMode):
        if self.is_multimodal_model and forward_mode == ForwardMode.EXTEND:
            return self.forward_extend_multi_modal(batch)
        elif forward_mode == ForwardMode.DECODE:
            return self.forward_decode(batch)
        elif forward_mode == ForwardMode.EXTEND:
            return self.forward_extend(batch)
        elif forward_mode == ForwardMode.PREFILL:
            return self.forward_prefill(batch)
        else:
            raise ValueError(f"Invaid forward mode: {forward_mode}")<|MERGE_RESOLUTION|>--- conflicted
+++ resolved
@@ -267,11 +267,8 @@
         self.ssh_config = ssh_config
         self.forward_simulation = None
         self.kv_cache_memory = None
-<<<<<<< HEAD
         self.vllm_config = vllm_config
-=======
         self.lp_forward_simulation = None
->>>>>>> e8ec39eb
     
     def regist_simulator_config(self, forward_simulation, kv_cache_memory, lp_forward_simulation):
         self.forward_simulation = forward_simulation
