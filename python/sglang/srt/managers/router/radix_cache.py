import heapq
import time
from collections import defaultdict
<<<<<<< HEAD
from dataclasses import dataclass
from typing import Tuple, List
import logging
=======
>>>>>>> 690d162d

import torch

logger = logging.getLogger(__name__)

@dataclass
class EvictionData():
    input_ids: list
    evicted_ids: list

class TreeNode:
    def __init__(self):
        self.children = defaultdict(TreeNode)
        self.parent = None
        self.key = None
        self.value = None
        self.lock_ref = 0
        self.last_access_time = time.time()

    def __lt__(self, other: "TreeNode"):
        return self.last_access_time < other.last_access_time


def _key_match(key0, key1):
    i = 0
    for k0, k1 in zip(key0, key1):
        if k0 != k1:
            break
        i += 1
    return i


class RadixCache:
<<<<<<< HEAD
    def __init__(self, disable=False, enable_partial_eviction=False):
        self.reset()
        self.disable = disable
        self.evicted_iteration = []
        self.enable_partial_eviction = enable_partial_eviction
=======
    def __init__(self, req_to_token_pool, token_to_kv_pool, disable: bool = False):
        self.req_to_token_pool = req_to_token_pool
        self.token_to_kv_pool = token_to_kv_pool
        self.disable = disable
        self.reset()
>>>>>>> 690d162d

    ##### Public API #####

    def flush_evicted(self):
        self.evicted_iteration = []

    def add_node_to_evicted_iteration(self, node, num_evited_token):
        input_ids = []
        evicted_ids = []
        while node != self.root_node:
            for k, v in node.parent.children.items():
                if v == node:
                    input_ids = list(k) + input_ids
                    if not evicted_ids:
                        evicted_ids = list(k[-num_evited_token:])
                    break
            node = node.parent
        self.evicted_iteration.append(EvictionData(input_ids, evicted_ids))
        

    def reset(self):
        self.root_node = TreeNode()
        self.root_node.key = []
        self.root_node.value = []
        self.root_node.lock_ref = 1
        self.evictable_size_ = 0
        self.evicted_iteration = []

    def match_prefix(self, key):
        if self.disable:
            return [], self.root_node

        value = []
        last_node = [self.root_node]
        self._match_prefix_helper(self.root_node, key, value, last_node)
        if value:
<<<<<<< HEAD
            if isinstance(value[0], torch.Tensor):
                value = torch.concat(value)
            else:
                concatenated_value = []
                for v in value:
                    concatenated_value.extend(v)  # Assuming each element in value is a list itself
                value = concatenated_value
=======
            value = torch.concat(value)
        else:
            value = torch.tensor([], dtype=torch.int64)
>>>>>>> 690d162d
        return value, last_node[0]

    def match_prefix_return_str(self, key):
        return "".join(self.match_prefix(key)[0])

    def insert(self, key, value=None):
        if self.disable:
            return len(key)

        if value is None:
            value = [x for x in key]
        return self._insert_helper(self.root_node, key, value)

    def cache_req(
        self,
        token_ids,
        last_uncached_pos,
        req_pool_idx,
        del_in_memory_pool=True,
        old_last_node=None,
    ):
        # Insert the request into radix cache
        indices = self.req_to_token_pool.req_to_token[req_pool_idx, : len(token_ids)]
        new_prefix_len = self.insert(token_ids, indices.clone())

        # Radix Cache takes one ref in memory pool
        self.token_to_kv_pool.dec_refs(indices[last_uncached_pos:new_prefix_len])

        if del_in_memory_pool:
            self.req_to_token_pool.free(req_pool_idx)
        else:
            cached_indices, new_last_node = self.match_prefix(token_ids)
            assert len(cached_indices) == len(token_ids)

            self.req_to_token_pool.req_to_token[
                req_pool_idx, last_uncached_pos : len(cached_indices)
            ] = cached_indices[last_uncached_pos:]
            self.dec_lock_ref(old_last_node)
            self.inc_lock_ref(new_last_node)
            return cached_indices, new_last_node

    def pretty_print(self):
        self._print_helper(self.root_node, 0)
        print(f"#tokens: {self.total_size()}")

    def total_size(self):
        return self._total_size_helper(self.root_node)

    def evict(self, num_tokens, evict_callback, collect_evicted_node=False):
        # curr_evict = self.evictable_size()
        # start = time.perf_counter()
        if self.disable:
            return

        leaves = self._collect_leaves()
        heapq.heapify(leaves)

        num_evicted = 0
        while num_evicted < num_tokens and len(leaves):
            x = heapq.heappop(leaves)

            if x == self.root_node:
                break
            if x.lock_ref > 0:
                continue
                
            holding_slots = len(x.value)
            desired_eviction = min(holding_slots, num_tokens - num_evicted) if self.enable_partial_eviction else holding_slots
            num_evicted += evict_callback(x.value[-desired_eviction:]).item()
            # logger.info(f'evicted: {desired_eviction} - {num_evicted}')
            self._delete_leaf(x, desired_eviction)
            
            if collect_evicted_node:
                self.add_node_to_evicted_iteration(x, desired_eviction)

            if len(x.parent.children) == 0:
                heapq.heappush(leaves, x.parent)
<<<<<<< HEAD
        # end = time.perf_counter()
        # print(f"Eviction: {end-start}, Amount evicted: {curr_evict - self.evictable_size()}")
                
    def total_unique_kv_tokens(self, reqs):
        seen = set()
        
        # length of token is not in tree, calculated independently regardless
        def _traverse(node, length):
            while node != self.root_node:
                if node.ref_counter > 0:
                    seen.add(node)
                    length -= len(node.value)
                node = node.parent
            return length
            
        total_tokens = 0
        for req in reqs:
            total_tokens += _traverse(req.last_node, len(req.input_ids) + len(req.output_ids))
        for node in seen:
            total_tokens += len(node.value)
        return total_tokens
    
    def total_shared_token_by_count(self):
        def _helper(node: TreeNode):
            if node.ref_counter <= 1:
                return 0
            x = len(node.value) * (node.ref_counter - 1)
            for child in node.children.values():
                x += _helper(child)
            return x
        
        sum_shared = 0
        for child in self.root_node.children.values():
            sum_shared += _helper(child)    
        return sum_shared
    
    def inc_ref_counter(self, node):
=======

    def inc_lock_ref(self, node: TreeNode):
>>>>>>> 690d162d
        delta = 0
        while node != self.root_node:
            if node.lock_ref == 0:
                self.evictable_size_ -= len(node.value)
                delta -= len(node.value)
            node.lock_ref += 1
            node = node.parent
        return delta

    def dec_lock_ref(self, node: TreeNode):
        delta = 0
        while node != self.root_node:
            if node.lock_ref == 1:
                self.evictable_size_ += len(node.value)
                delta += len(node.value)
            node.lock_ref -= 1
            node = node.parent
        return delta

    def evictable_size(self):
        return self.evictable_size_

    ##### Internal Helper Functions #####

    def _match_prefix_helper(self, node, key, value, last_node):
        node.last_access_time = time.time()
        if len(key) == 0:
            return

        if key[0] in node.children.keys():
            child = node.children[key[0]]
            prefix_len = _key_match(child.key, key)
            if prefix_len < len(child.key):
                new_node = self._split_node(child.key, child, prefix_len)
                value.append(new_node.value)
                last_node[0] = new_node
            else:
                value.append(child.value)
                last_node[0] = child
                self._match_prefix_helper(child, key[prefix_len:], value, last_node)

    def _split_node(self, key, child: TreeNode, split_len):
        # new_node -> child
        new_node = TreeNode()
        new_node.children = {key[split_len:][0]: child}
        new_node.parent = child.parent
        new_node.lock_ref = child.lock_ref
        new_node.key = child.key[:split_len]
        new_node.value = child.value[:split_len]
        child.parent = new_node
        child.key = child.key[split_len:]
        child.value = child.value[split_len:]
        new_node.parent.children[key[:split_len][0]] = new_node
        return new_node

    def _insert_helper(self, node, key, value):
        node.last_access_time = time.time()
        if len(key) == 0:
            return 0

        if key[0] in node.children.keys():
            child = node.children[key[0]]
            prefix_len = _key_match(child.key, key)

            if prefix_len == len(child.key):
                if prefix_len == len(key):
                    return prefix_len
                else:
                    key = key[prefix_len:]
                    value = value[prefix_len:]
                    return prefix_len + self._insert_helper(child, key, value)

            new_node = self._split_node(child.key, child, prefix_len)
            return prefix_len + self._insert_helper(
                new_node, key[prefix_len:], value[prefix_len:]
            )

        if len(key):
            new_node = TreeNode()
            new_node.parent = node
            new_node.key = key
            new_node.value = value
            node.children[key[0]] = new_node
            self.evictable_size_ += len(value)
        return 0

    def _print_helper(self, node: TreeNode, indent):
        for _, child in node.children.items():
            print(" " * indent, len(child.key), child.key[:10], f"r={child.lock_ref}")
            self._print_helper(child, indent=indent + 2)

    #NOTE: tree node should not be deleted if partial eviction
    def _delete_leaf(self, node, num_evict_token):
        assert num_evict_token > 0, "num_evict_token should be greater than 0"
        for k, v in node.parent.children.items():
            if v == node:
                break
        
        del node.parent.children[k]
<<<<<<< HEAD
        if num_evict_token < len(node.value):
            node.value = node.value[:-num_evict_token]
            node.parent.children[k[:-num_evict_token]] = node
        self.evictable_size_ -= num_evict_token
=======
        self.evictable_size_ -= len(node.key)
>>>>>>> 690d162d

    def _total_size_helper(self, node):
        x = len(node.value)
        for child in node.children.values():
            x += self._total_size_helper(child)
        return x

    def _collect_leaves(self):
        ret_list = []

        def dfs_(cur_node):
            if len(cur_node.children) == 0:
                ret_list.append(cur_node)

            for x in cur_node.children.values():
                dfs_(x)

        dfs_(self.root_node)
        return ret_list


if __name__ == "__main__":
    tree = RadixCache(None, None, False)

    tree.insert("Hello")
    tree.insert("Hello There")
    tree.insert("Hello_L.A.!")
    # tree.insert("Hello_world! Happy")
    # tree.insert("I love you!")
    tree.pretty_print()

    print(tree.match_prefix_return_str("Hello T"))

    # def evict_callback(x):
    #    print("evict", x)
    #    return len(x)

    # tree.evict(5, evict_callback)
    # tree.evict(10, evict_callback)
    # tree.pretty_print()<|MERGE_RESOLUTION|>--- conflicted
+++ resolved
@@ -1,12 +1,9 @@
 import heapq
 import time
 from collections import defaultdict
-<<<<<<< HEAD
 from dataclasses import dataclass
 from typing import Tuple, List
 import logging
-=======
->>>>>>> 690d162d
 
 import torch
 
@@ -40,19 +37,12 @@
 
 
 class RadixCache:
-<<<<<<< HEAD
-    def __init__(self, disable=False, enable_partial_eviction=False):
-        self.reset()
-        self.disable = disable
-        self.evicted_iteration = []
-        self.enable_partial_eviction = enable_partial_eviction
-=======
-    def __init__(self, req_to_token_pool, token_to_kv_pool, disable: bool = False):
+    def __init__(self, req_to_token_pool, token_to_kv_pool, disable: bool = False, enable_partial_eviction=False):
         self.req_to_token_pool = req_to_token_pool
         self.token_to_kv_pool = token_to_kv_pool
         self.disable = disable
         self.reset()
->>>>>>> 690d162d
+        self.enable_partial_eviction = enable_partial_eviction
 
     ##### Public API #####
 
@@ -89,19 +79,9 @@
         last_node = [self.root_node]
         self._match_prefix_helper(self.root_node, key, value, last_node)
         if value:
-<<<<<<< HEAD
-            if isinstance(value[0], torch.Tensor):
-                value = torch.concat(value)
-            else:
-                concatenated_value = []
-                for v in value:
-                    concatenated_value.extend(v)  # Assuming each element in value is a list itself
-                value = concatenated_value
-=======
             value = torch.concat(value)
         else:
             value = torch.tensor([], dtype=torch.int64)
->>>>>>> 690d162d
         return value, last_node[0]
 
     def match_prefix_return_str(self, key):
@@ -179,7 +159,6 @@
 
             if len(x.parent.children) == 0:
                 heapq.heappush(leaves, x.parent)
-<<<<<<< HEAD
         # end = time.perf_counter()
         # print(f"Eviction: {end-start}, Amount evicted: {curr_evict - self.evictable_size()}")
                 
@@ -216,11 +195,7 @@
             sum_shared += _helper(child)    
         return sum_shared
     
-    def inc_ref_counter(self, node):
-=======
-
     def inc_lock_ref(self, node: TreeNode):
->>>>>>> 690d162d
         delta = 0
         while node != self.root_node:
             if node.lock_ref == 0:
@@ -320,14 +295,10 @@
                 break
         
         del node.parent.children[k]
-<<<<<<< HEAD
         if num_evict_token < len(node.value):
             node.value = node.value[:-num_evict_token]
             node.parent.children[k[:-num_evict_token]] = node
         self.evictable_size_ -= num_evict_token
-=======
-        self.evictable_size_ -= len(node.key)
->>>>>>> 690d162d
 
     def _total_size_helper(self, node):
         x = len(node.value)
