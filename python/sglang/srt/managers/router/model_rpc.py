--- conflicted
+++ resolved
@@ -4,14 +4,10 @@
 import time
 import warnings
 from concurrent.futures import ThreadPoolExecutor
-<<<<<<< HEAD
-from typing import List, Tuple
 import json
 from dataclasses import dataclass
 import math
-=======
 from typing import Any, Dict, List, Optional, Tuple, Union
->>>>>>> 690d162d
 
 import rpyc
 import torch
@@ -33,11 +29,7 @@
     SchedulingMetricsReqInput, 
     SchedulingMetricsOut
 )
-<<<<<<< HEAD
-from sglang.srt.managers.router.infer_batch import Batch, ForwardMode, Req, SchedulingBudget
-=======
-from sglang.srt.managers.router.infer_batch import Batch, FinishReason, ForwardMode, Req
->>>>>>> 690d162d
+from sglang.srt.managers.router.infer_batch import Batch, ForwardMode, Req, SchedulingBudget, FinishReason
 from sglang.srt.managers.router.model_runner import ModelRunner
 from sglang.srt.managers.router.radix_cache import RadixCache
 from sglang.srt.managers.router.scheduler import Scheduler
@@ -50,12 +42,8 @@
     is_multimodal_model,
     set_random_seed,
 )
-<<<<<<< HEAD
-from vllm.logger import _default_handler as vllm_default_handler
 from collections import deque
 import os
-=======
->>>>>>> 690d162d
 
 logger = logging.getLogger("model_rpc")
 vllm_default_logger.setLevel(logging.WARN)
@@ -69,12 +57,9 @@
         tp_rank: int,
         server_args: ServerArgs,
         port_args: PortArgs,
-<<<<<<< HEAD
         simulate: bool = False,
         gpu_config: GPUConfig = None,
-=======
         model_overide_args: Optional[dict] = None,
->>>>>>> 690d162d
     ):
         server_args, port_args = [obtain(x) for x in [server_args, port_args]]
         self.gpu_config = gpu_config
@@ -154,15 +139,12 @@
             logger.info(f"server_args: {server_args.print_mode_args()}")
 
         # Init cache
-<<<<<<< HEAD
-        self.tree_cache = RadixCache(server_args.disable_radix_cache, server_args.enable_partial_eviction)
-=======
         self.tree_cache = RadixCache(
             req_to_token_pool=self.model_runner.req_to_token_pool,
             token_to_kv_pool=self.model_runner.token_to_kv_pool,
             disable=server_args.disable_radix_cache,
-        )
->>>>>>> 690d162d
+            enable_partial_eviction=server_args.enable_partial_eviction,
+        )
         self.tree_cache_metrics = {"total": 0, "hit": 0}
         self.scheduler = Scheduler(
             self.schedule_heuristic,
@@ -665,14 +647,9 @@
             if self.running_batch is not None:
                 # Run a few decode batches continuously for reducing overhead
                 for _ in range(10):
-<<<<<<< HEAD
+                    self.num_generated_tokens += len(self.running_batch.reqs)
                     forward_time = self.forward_decode_batch(self.running_batch, forward_simulation)
                     forward_times.append(forward_time)
-=======
-                    self.num_generated_tokens += len(self.running_batch.reqs)
-                    self.forward_decode_batch(self.running_batch)
-
->>>>>>> 690d162d
                     if self.running_batch.is_empty():
                         self.running_batch = None
                         break
@@ -871,7 +848,6 @@
                     new_batch_total_tokens += (
                         req.extend_input_len + req.max_new_tokens()
                     )
-<<<<<<< HEAD
                     new_batch_input_tokens += req.num_inflight_tokens
                     total_batched_prompt_len += len(req.input_ids)
                     max_schedule_allowed -= 1
@@ -881,11 +857,6 @@
                 if self.current_time - req.arrival_time >= 10:
                     break
                     
-=======
-                    new_batch_input_tokens += req.extend_input_len
-            else:
-                break
->>>>>>> 690d162d
         if len(can_run_list) == 0:
             return None
 
@@ -909,7 +880,6 @@
                 f"#new_token: {new_batch_input_tokens}. "
                 f"#remaining_req: {self.num_waiting_reqs() - len(can_run_list)}. "
                 f"#running_req: {running_req}. "
-<<<<<<< HEAD
                 f"tree_cache_hit_rate: {100.0 * tree_cache_hit_rate:.2f}%. "
                 f"windowed_cache_hit_rate: {100.0 * self.get_hit_ratio():.2f}%. "
                 f"hit_tokens: {hit_tokens}. "
@@ -925,16 +895,6 @@
             # )
             self.forward_queue_len_buffer.append(self.num_waiting_reqs())
             self.running_batch_len_buffer.append(running_req)
-=======
-                f"tree_cache_hit_rate: {100.0 * tree_cache_hit_rate:.2f}%."
-            )
-            # logger.debug(
-            #    f"fsm_cache_hit_rate: {100.0 * self.regex_fsm_cache.get_cache_hit_rate():.2f}%. "
-            #    f"fsm_cache_avg_init_time: {self.regex_fsm_cache.get_avg_init_time():.2f}s. "
-            #    f"ff_cache_hit_rate: {100.0 * self.jump_forward_cache.get_cache_hit_rate():.2f}%. "
-            #    f"ff_cache_avg_init_time: {self.jump_forward_cache.get_avg_init_time():.2f}s. "
-            # )
->>>>>>> 690d162d
 
         new_batch = Batch.init_new(
             can_run_list,
@@ -1027,8 +987,6 @@
             self.model_config.vocab_size, self.int_token_logit_bias, self.enable_iterative_eviction
         )
 
-<<<<<<< HEAD
-        logprobs = None
         forward_time = 0
         num_batched_tokens = batch.input_ids.shape[0]
         num_attention_tokens = batch.seq_lens.cpu().numpy().sum()
@@ -1059,16 +1017,26 @@
                 s = time.time()
                 if not self.use_sleep_forwarding:
                     logits, (
-                        prefill_logprobs,
-                        normalized_logprobs,
+                        prefill_token_logprobs,
+                        normalized_prompt_logprobs,
+                        prefill_top_logprobs,
+                        decode_top_logprobs,
                         last_logprobs,
                     ) = self.model_runner.forward(batch, ForwardMode.EXTEND)
-                    self.iter_cnt += 1
-                    #print(f"Iter count: {self.iter_cnt}")
-                    if prefill_logprobs is not None:
-                        logprobs = prefill_logprobs.cpu().tolist()
-                        normalized_logprobs = normalized_logprobs.cpu().tolist()
+                    if prefill_token_logprobs is not None:
+                        prefill_token_logprobs = prefill_token_logprobs.tolist()
+                        normalized_prompt_logprobs = normalized_prompt_logprobs.tolist()
+
                     next_token_ids, _ = batch.sample(logits)
+
+                    # Only transfer the selected logprobs of the next token to CPU to reduce overhead.
+                    if last_logprobs is not None:
+                        last_token_logprobs = last_logprobs[
+                            torch.arange(len(batch.reqs), device=next_token_ids.device),
+                            next_token_ids,
+                        ].tolist()
+
+                    next_token_ids = next_token_ids.tolist()
                 else:
                     vocab_size = self.model_config.vocab_size
                     logits = torch.ones((len(batch.reqs), vocab_size), dtype=torch.float16, device="cuda")
@@ -1082,7 +1050,7 @@
                         batch.seq_lens,
                     ))
                     _ = batch.sample(logits)
-                    logprobs = normalized_logprobs = last_logprobs = None
+                    prefill_token_logprobs, normalized_prompt_logprobs, prefill_top_logprobs, decode_top_logprobs, last_logprobs = None, None, None, None, None
                 end_event.record()
                 forward_time = time.time() - s
                 forward_time = forward_time
@@ -1099,11 +1067,11 @@
                     batch.seq_lens,
                 )
                 _ = batch.sample(logits)
-                logprobs = normalized_logprobs = last_logprobs = None
+                prefill_token_logprobs, normalized_prompt_logprobs, prefill_top_logprobs, decode_top_logprobs, last_logprobs = None, None, None, None, None
             next_token_ids = next_token_ids.cpu().tolist()
         else:
             next_token_ids = [self.tokenizer.eos_token_id] * len(batch.reqs)
-            logits = logprobs = normalized_logprobs = last_logprobs = None
+            prefill_token_logprobs, normalized_prompt_logprobs, prefill_top_logprobs, decode_top_logprobs, last_logprobs = None, None, None, None, None
             start_event, end_event = None, None
 
         # Only batch transfer the selected logprobs of the next token to CPU to reduce overhead.
@@ -1122,79 +1090,31 @@
                 req.output_ids = [next_token_ids[i]]
                 req.check_finished()
 
-                if logprobs is not None:
-                    req.logprob = logprobs[pt : pt + req.extend_input_len - 1]
-                    req.normalized_logprob = normalized_logprobs[i]
-
-                    # If logprob_start_len > 0, then first logprob_start_len prompt tokens
-                    # will be ignored.
-                    prompt_token_len = len(req.logprob)
-                    token_ids = req.input_ids[-prompt_token_len:] + [next_token_ids[i]]
-                    token_logprobs = req.logprob + [last_logprobs[i]]
-                    req.token_logprob = list(zip(token_ids, token_logprobs))
+                if req.return_logprob:
+                    req.normalized_prompt_logprob = normalized_prompt_logprobs[i]
+
+                    # If logprob_start_len > 0, then first logprob_start_len prompt tokens will be ignored.
+                    req.prefill_token_logprobs = list(
+                        zip(
+                            prefill_token_logprobs[pt : pt + req.extend_input_len - 1],
+                            req.input_ids[-req.extend_input_len + 1 :],
+                        )
+                    )
                     if req.logprob_start_len == 0:
-                        req.token_logprob = [(req.input_ids[0], None)] + req.token_logprob
-                    pt += req.extend_input_len
-=======
-        if batch.extend_num_tokens != 0:
-            # Forward
-            logits, (
-                prefill_token_logprobs,
-                normalized_prompt_logprobs,
-                prefill_top_logprobs,
-                decode_top_logprobs,
-                last_logprobs,
-            ) = self.model_runner.forward(batch, ForwardMode.EXTEND)
-            if prefill_token_logprobs is not None:
-                prefill_token_logprobs = prefill_token_logprobs.tolist()
-                normalized_prompt_logprobs = normalized_prompt_logprobs.tolist()
-
-            next_token_ids, _ = batch.sample(logits)
-
-            # Only transfer the selected logprobs of the next token to CPU to reduce overhead.
-            if last_logprobs is not None:
-                last_token_logprobs = last_logprobs[
-                    torch.arange(len(batch.reqs), device=next_token_ids.device),
-                    next_token_ids,
-                ].tolist()
-
-            next_token_ids = next_token_ids.tolist()
-        else:
-            next_token_ids = [self.tokenizer.eos_token_id] * len(batch.reqs)
-
-        # Check finish condition
-        pt = 0
-        for i, req in enumerate(batch.reqs):
-            req.completion_tokens_wo_jump_forward += 1
-            req.output_ids = [next_token_ids[i]]
-            req.check_finished()
-
-            if req.return_logprob:
-                req.normalized_prompt_logprob = normalized_prompt_logprobs[i]
-
-                # If logprob_start_len > 0, then first logprob_start_len prompt tokens will be ignored.
-                req.prefill_token_logprobs = list(
-                    zip(
-                        prefill_token_logprobs[pt : pt + req.extend_input_len - 1],
-                        req.input_ids[-req.extend_input_len + 1 :],
-                    )
-                )
-                if req.logprob_start_len == 0:
-                    req.prefill_token_logprobs = [
-                        (None, req.input_ids[0])
-                    ] + req.prefill_token_logprobs
-                req.decode_token_logprobs = [
-                    (last_token_logprobs[i], next_token_ids[i])
-                ]
-
-            if req.top_logprobs_num > 0:
-                req.prefill_top_logprobs = prefill_top_logprobs[i]
-                if req.logprob_start_len == 0:
-                    req.prefill_top_logprobs = [None] + req.prefill_top_logprobs
-                req.decode_top_logprobs = [decode_top_logprobs[i]]
-
-            pt += req.extend_input_len
->>>>>>> 690d162d
+                        req.prefill_token_logprobs = [
+                            (None, req.input_ids[0])
+                        ] + req.prefill_token_logprobs
+                    req.decode_token_logprobs = [
+                        (last_token_logprobs[i], next_token_ids[i])
+                    ]
+
+                if req.top_logprobs_num > 0:
+                    req.prefill_top_logprobs = prefill_top_logprobs[i]
+                    if req.logprob_start_len == 0:
+                        req.prefill_top_logprobs = [None] + req.prefill_top_logprobs
+                    req.decode_top_logprobs = [decode_top_logprobs[i]]
+
+                pt += req.extend_input_len
 
         self.handle_finished_requests(batch)
         if self.use_sleep_forwarding:
@@ -1270,7 +1190,6 @@
                 torch.arange(len(reqs)), next_token_ids
             ].tolist()
 
-<<<<<<< HEAD
         # Check finish condition
         for i, (req, next_tok_id) in enumerate(zip(reqs, next_token_ids)):
             req.update_after_step()
@@ -1289,9 +1208,6 @@
             return start_event, end_event
         return forward_time
     
-    def forward_decode_batch(self, batch: Batch, forward_simulation=None):
-        start_decoding_schedule = time.time()
-=======
     def cache_filled_batch(self, batch: Batch):
         req_pool_indices_cpu = batch.req_pool_indices.cpu().tolist()
         for i, req in enumerate(batch.reqs):
@@ -1304,8 +1220,8 @@
             )
             req.prefix_indices, req.last_node = new_prefix_indices, new_last_node
 
-    def forward_decode_batch(self, batch: Batch):
->>>>>>> 690d162d
+    def forward_decode_batch(self, batch: Batch, forward_simulation=None):
+        start_decoding_schedule = time.time()
         # check if decode out of memory
         if not batch.check_decode_mem(self.enable_iterative_eviction):
             old_ratio = self.new_token_ratio
@@ -1372,7 +1288,6 @@
         
         forward_time = 0
         # Forward
-<<<<<<< HEAD
         if forward_simulation is None:
             s = time.time()
             # logger.debug(batch)
@@ -1380,9 +1295,13 @@
                 start_event = torch.cuda.Event(enable_timing=True)
                 end_event = torch.cuda.Event(enable_timing=True)
                 start_event.record()        
-                logits, (_, _, last_logprobs) = self.model_runner.forward(
-                    batch, ForwardMode.DECODE
-                )
+                logits, (
+                    _,
+                    _,
+                    _,
+                    decode_top_logprobs,
+                    last_logprobs,
+                ) = self.model_runner.forward(batch, ForwardMode.DECODE)
                 self.iter_cnt += 1
                 #print(f"Iter count: {self.iter_cnt}")
                 end_event.record()
@@ -1398,7 +1317,7 @@
                     unique_kvs
                 ))   
                 _ = batch.sample(logits)
-                last_logprobs = None
+                decode_top_logprobs, last_logprobs = None, None
             forward_time = time.time() - s
             forward_time = forward_time
         else:
@@ -1412,19 +1331,8 @@
                 unique_kvs
             )
             _ = batch.sample(logits)
-            last_logprobs = None
-        next_token_ids = next_token_ids.cpu().tolist()
-=======
-        logits, (
-            _,
-            _,
-            _,
-            decode_top_logprobs,
-            last_logprobs,
-        ) = self.model_runner.forward(batch, ForwardMode.DECODE)
-        next_token_ids, _ = batch.sample(logits)
+            decode_top_logprobs, last_logprobs = None, None
         next_token_ids = next_token_ids.tolist()
->>>>>>> 690d162d
 
         # Only batch transfer the selected logprobs of the next token to CPU to reduce overhead.
         if last_logprobs is not None:
@@ -1433,28 +1341,18 @@
             ].tolist()
 
         # Check finish condition
-<<<<<<< HEAD
-        for i, (req, next_tok_id) in enumerate(zip(reqs, next_token_ids)):
+        for i, (req, next_tok_id) in enumerate(zip(batch.reqs, next_token_ids)):
             req.update_after_step()
             if req.get_num_unfinished_tokens() == 0:
                 req.completion_tokens_wo_jump_forward += 1
                 req.output_ids.append(next_tok_id)
                 req.check_finished()
 
-                if last_logprobs is not None:
-                    req.token_logprob.append((next_tok_id, last_logprobs[i]))
-=======
-        for i, (req, next_token_id) in enumerate(zip(batch.reqs, next_token_ids)):
-            req.completion_tokens_wo_jump_forward += 1
-            req.output_ids.append(next_token_id)
-            req.check_finished()
-
-            if req.return_logprob:
-                req.decode_token_logprobs.append((new_token_logprobs[i], next_token_id))
-
-            if req.top_logprobs_num > 0:
-                req.decode_top_logprobs.append(decode_top_logprobs[i])
->>>>>>> 690d162d
+                if req.return_logprob:
+                    req.decode_token_logprobs.append((new_token_logprobs[i], next_tok_id))
+
+                if req.top_logprobs_num > 0:
+                    req.decode_top_logprobs.append(decode_top_logprobs[i])
 
         self.handle_finished_requests(batch)
         if self.use_sleep_forwarding:
@@ -1507,13 +1405,10 @@
                     + len(req.output_ids)
                     - req.prompt_tokens,
                     "completion_tokens_wo_jump_forward": req.completion_tokens_wo_jump_forward,
-<<<<<<< HEAD
                     "arrival_time": req.arrival_time,
                     "append_to_queue_time": req.append_to_queue_time,
-=======
                     "finish_reason": FinishReason.to_str(req.finish_reason),
                     "hit_stop_str": req.hit_stop_str,
->>>>>>> 690d162d
                 }
                 if req.return_logprob:
                     (
@@ -1574,13 +1469,9 @@
 
 
 class ModelRpcClient:
-<<<<<<< HEAD
-    def __init__(self, server_args: ServerArgs, port_args: PortArgs, gpu_config: GPUConfig = None):
-=======
     def __init__(
-        self, server_args: ServerArgs, port_args: PortArgs, model_overide_args
+        self, server_args: ServerArgs, port_args: PortArgs, model_overide_args, gpu_config: GPUConfig = None,
     ):
->>>>>>> 690d162d
         tp_size = server_args.tp_size
         self.gpu_config = gpu_config
         self.tokenizer = get_tokenizer(
@@ -1592,11 +1483,7 @@
         if tp_size == 1:
             # Init model
             self.model_server = ModelRpcService().exposed_ModelRpcServer(
-<<<<<<< HEAD
-                0, server_args, port_args, False, gpu_config
-=======
-                0, server_args, port_args, model_overide_args
->>>>>>> 690d162d
+                0, server_args, port_args, False, gpu_config, model_overide_args
             )
 
             # Wrap functions
@@ -1623,13 +1510,8 @@
 
                 # Init model
                 def init_model(i):
-<<<<<<< HEAD
                     return self.remote_services[i].exposed_ModelRpcServer(
-                        i, server_args, port_args
-=======
-                    return self.remote_services[i].ModelRpcServer(
-                        i, server_args, port_args, model_overide_args
->>>>>>> 690d162d
+                        i, server_args, port_args, False, gpu_config, model_overide_args
                     )
 
                 ret = executor.map(init_model, range(tp_size))
