import asyncio
import logging
import multiprocessing
import time
import warnings
from concurrent.futures import ThreadPoolExecutor
from typing import List, Tuple
import json
from dataclasses import dataclass
import math

import rpyc
import torch
from rpyc.utils.classic import obtain
from rpyc.utils.server import ThreadedServer
from sglang.srt.constrained.fsm_cache import FSMCache
from sglang.srt.constrained.jump_forward import JumpForwardCache
from sglang.srt.hf_transformers_utils import get_processor, get_tokenizer
from sglang.srt.managers.io_struct import (
    BatchTokenIDOut,
    FlushCacheReq,
    TokenizedGenerateReqInput,
    SchedulingMetricsReqInput, 
    SchedulingMetricsOut
)
from sglang.srt.managers.router.infer_batch import Batch, ForwardMode, Req, SchedulingBudget
from sglang.srt.managers.router.model_runner import ModelRunner
from sglang.srt.managers.router.radix_cache import RadixCache
from sglang.srt.managers.router.scheduler import Scheduler
from sglang.srt.model_config import ModelConfig
from sglang.srt.server_args import PortArgs, ServerArgs
from sglang.srt.managers.router.model_runner import GPUConfig
from sglang.srt.utils import (
    get_exception_traceback,
    get_int_token_logit_bias,
    is_multimodal_model,
    set_random_seed,
)
from vllm.logger import _default_handler as vllm_default_handler
from collections import deque
import os

logger = logging.getLogger("model_rpc")

detail_batch_logger = logger.debug

class ModelRpcServer:
    def __init__(
        self,
        tp_rank: int,
        server_args: ServerArgs,
        port_args: PortArgs,
        simulate: bool = False,
        gpu_config: GPUConfig = None,
    ):
        server_args, port_args = [obtain(x) for x in [server_args, port_args]]
        self.gpu_config = gpu_config
        self.chunk_prefill_budget = server_args.chunk_prefill_budget
        # self.use_sleep_forwarding = False if not gpu_config else gpu_config.forward_simulation is not None
        self.use_sleep_forwarding = False

        logger.info(f"Use sleep forwarding: {self.use_sleep_forwarding}")
        # Copy arguments
        self.tp_rank = tp_rank
        self.tp_size = server_args.tp_size
        self.schedule_heuristic = server_args.schedule_heuristic
        logger.info(f"schedule_heuristic: {self.schedule_heuristic}")
        self.disable_regex_jump_forward = server_args.disable_regex_jump_forward
        vllm_default_handler.setLevel(
            level=getattr(logging, server_args.log_level.upper())
        )

        # Init model and tokenizer
        self.model_config = ModelConfig(
            server_args.model_path,
            server_args.trust_remote_code,
            context_length=server_args.context_length,
        )

        # for model end global settings
        server_args_dict = {
            "enable_flashinfer": server_args.enable_flashinfer,
            "attention_reduce_in_fp32": server_args.attention_reduce_in_fp32,
        }
        
        self.model_runner = ModelRunner(
            model_config=self.model_config,
            mem_fraction_static=server_args.mem_fraction_static,
            tp_rank=tp_rank,
            tp_size=server_args.tp_size,
            nccl_port=port_args.nccl_port,
            load_format=server_args.load_format,
            trust_remote_code=server_args.trust_remote_code,
            server_args_dict=server_args_dict,
            simulate=simulate,
            gpu_config=gpu_config,
        )
        if is_multimodal_model(server_args.model_path):
            self.processor = get_processor(
                server_args.tokenizer_path,
                tokenizer_mode=server_args.tokenizer_mode,
                trust_remote_code=server_args.trust_remote_code,
            )
            self.tokenizer = self.processor.tokenizer
        else:
            self.tokenizer = get_tokenizer(
                server_args.tokenizer_path,
                tokenizer_mode=server_args.tokenizer_mode,
                trust_remote_code=server_args.trust_remote_code,
            )
        self.max_total_num_token = self.model_runner.max_total_num_token
        self.max_num_running_seq = self.max_total_num_token // 2
        self.max_prefill_num_token = max(
            self.model_config.context_len,
            (
                self.max_total_num_token // 6
                if server_args.max_prefill_num_token is None
                else server_args.max_prefill_num_token
            ),
        )
        self.int_token_logit_bias = torch.tensor(
            get_int_token_logit_bias(self.tokenizer, self.model_config.vocab_size)
        )
        set_random_seed(server_args.random_seed)
        logger.info(
            f"Rank {self.tp_rank}: "
            f"max_total_num_token={self.max_total_num_token}, "
            f"max_prefill_num_token={self.max_prefill_num_token}, "
            f"context_len={self.model_config.context_len}, "
        )
        logger.info(server_args.get_optional_modes_logging())

        # Init cache
        self.tree_cache = RadixCache(server_args.disable_radix_cache)
        self.tree_cache_metrics = {"total": 0, "hit": 0}
        self.scheduler = Scheduler(
            self.schedule_heuristic,
            self.max_num_running_seq,
            self.max_prefill_num_token,
            self.max_total_num_token,
            self.tree_cache,
        )
        self.req_to_token_pool = self.model_runner.req_to_token_pool
        self.token_to_kv_pool = self.model_runner.token_to_kv_pool

        # Init running status
        self.forward_queue: List[Req] = []
        self.running_batch: Batch = None
        self.delayed_batch : Batch = None
        self.multi_priority_queue: List[List[Req]] = [[] for _ in range(10)]
        self.start_schedule_from = 9

        # Store the length and running batch sizes in a buffer since they variance is noisy
        self.forward_queue_len_buffer = deque(maxlen=server_args.metrics_buffer_size)
        self.running_batch_len_buffer = deque(maxlen=server_args.metrics_buffer_size)
        self.hit_trace_buffer = deque()
        self.hit_trace_window_size = server_args.hit_trace_window_size

        self.out_pyobjs = []
        self.decode_forward_ct = 0
        self.stream_interval = server_args.stream_interval

        # Init the FSM cache for constrained generation
        self.regex_fsm_cache = FSMCache(
            server_args.tokenizer_path,
            {
                "tokenizer_mode": server_args.tokenizer_mode,
                "trust_remote_code": server_args.trust_remote_code,
            },
        )
        self.jump_forward_cache = JumpForwardCache()

        # Init new token estimation
        self.new_token_ratio = min(0.4 * server_args.schedule_conservativeness, 1.0)
        self.min_new_token_ratio = min(0.2 * server_args.schedule_conservativeness, 1.0)
        self.new_token_ratio_step = (0.0001, 0.05)  # (down, up)
        self.log_prefix_hit = server_args.log_prefix_hit
        self.prefix_hit_trace = []
        if not self.gpu_config:
            self.current_gpu = os.environ.get("CUDA_VISIBLE_DEVICES", "0").split(",")[torch.cuda.current_device()]
        else:
            self.current_gpu = self.gpu_config.gpu_id
        self.total_scheduling_overhead = 0
        self.schedule_waiting_overhead = 0
        self.recomputed_tokens = 0
        self.total_forwarded_tokens = 0
<<<<<<< HEAD
        self.iter_cnt = 0
=======
        self.total_cache_hit_tokens = 0
        self.iter_cnt = -1
>>>>>>> 2d4f1eac

    def flush_cache(self):
        if self.num_waiting_reqs() == 0 and (
            self.running_batch is None or len(self.running_batch.reqs) == 0
        ):
            self.tree_cache.reset()
            self.tree_cache_metrics = {"total": 0, "hit": 0}
            self.regex_fsm_cache.reset()
            self.req_to_token_pool.clear()
            self.token_to_kv_pool.clear()
            torch.cuda.empty_cache()
            logger.info("Cache flushed successfully!")
        else:
            warnings.warn(
                "Cache not flushed because there are pending requests. "
                f"#queue-req: {len(self.forward_queue)}, "
                f"#running-req: {0 if self.running_batch is None else len(self.running_batch.reqs)}"
            )
    
    def num_waiting_reqs(self):
        return len(self.forward_queue) + sum(len(pg) for pg in self.multi_priority_queue)
    
    def update_hit_trace(self, timestamp, hit_tokens, total_prompt_len):
        self.hit_trace_buffer.append((timestamp, hit_tokens, total_prompt_len))
        while self.hit_trace_buffer and timestamp - self.hit_trace_buffer[0][0] > self.hit_trace_window_size:
            self.hit_trace_buffer.popleft()
    
    def get_hit_ratio(self):
        hit_tokens = sum(x[1] for x in self.hit_trace_buffer)
        total_prompt_len = sum(x[2] for x in self.hit_trace_buffer)
        return hit_tokens / total_prompt_len if total_prompt_len > 0 else 0
            
    def waiting_queue_prefix_hit(self, s: SchedulingMetricsReqInput):
        max_pref_length = 0
        for req in self.forward_queue:
            for i, (a, b) in enumerate(zip(s.input_ids, req.input_ids)):
                if a != b:
                    max_pref_length = max(max_pref_length, i)
                    break
            else:
                if len(req.input_ids) >= len(s.input_ids):
                    max_pref_length = len(s.input_ids) - 1
                    break
        return max_pref_length

    def exposed_scheduler_metrics_request(self, recv_req: SchedulingMetricsReqInput):
        """
        Performs a prefix match on the data and collect metrics that could be useful for a global load balancer.

        Note: Handle as a seperate async request to avoid blocking the existing function
        """
        start_time = time.time()
        prefix_indices, last_node = self.tree_cache.match_prefix(recv_req.input_ids)
        # max_prefix_match = max(len(prefix_indices), self.waiting_queue_prefix_hit(recv_req))
        max_prefix_match = len(prefix_indices)
        match_overhead = time.time() - start_time
        average_waiting_queue_len = sum(self.forward_queue_len_buffer) / len(self.forward_queue_len_buffer) if len(self.forward_queue_len_buffer) > 0 else 0
        average_running_batch_len = sum(self.running_batch_len_buffer) / len(self.running_batch_len_buffer) if len(self.running_batch_len_buffer) > 0 else 0     

        out = SchedulingMetricsOut(
            rid=recv_req.rid,
            input_len=len(recv_req.input_ids),
            waiting_queue_len=average_waiting_queue_len,
            running_req_len=average_running_batch_len,
            prefix_match_len= max_prefix_match,
            token_kv_available_size=self.token_to_kv_pool.available_size(),
            evicatable_size=self.tree_cache.evictable_size(),
            tree_cache_metrics_hit=self.tree_cache_metrics["hit"],
            tree_cache_metrics_total=self.tree_cache_metrics["total"],
            total_radix_cache_processing_time=time.time() - start_time,
            queue_processing_time=time.time(),
            inner_router_time=0,
            waiting_time_tokenizer_manager=0,
            matching_overhead=match_overhead * 1000,
            manager_dispatch_time=0,
            manager_recv_time=0,
        )
        return out

    def exposed_get_migration_candidates(self):
        if self.tp_size != 1:
            raise ValueError("TP>1 migration is not considered when implemented")
        ret = self.forward_queue
        self.forward_queue = []
        return ret

    def exposed_step(self, recv_reqs):
        if self.tp_size != 1:
            recv_reqs = obtain(recv_reqs)

        try:
            # Recv requests
            for recv_req in recv_reqs:
                if isinstance(recv_req, TokenizedGenerateReqInput):
                    self.handle_generate_request(recv_req)
                elif isinstance(recv_req, FlushCacheReq):
                    self.flush_cache()
                else:
                    raise ValueError(f"Invalid request: {recv_req}")

            # Forward
            if self.chunk_prefill_budget > 1:
                self.budget_forward_step()
            else:
                self.forward_step()
            
        except Exception:
            logger.error("Exception in ModelRpcClient:\n" + get_exception_traceback())

        # Return results
        ret = self.out_pyobjs
        self.out_pyobjs = []
        return ret
    
    def _schedule_running(
        self, 
        budget: SchedulingBudget
    ) -> Tuple[List[Req], Batch]:
        batch = self.running_batch
        if batch is None or batch.is_empty():
            return [], None
        current_running_idx = sorted(
            [i for i in range(len(batch.reqs))],
            key=lambda i: (batch.reqs[i].arrival_time, len(batch.reqs[i].output_ids))
        )
        req_pool_indices_cpu = batch.req_pool_indices.cpu().tolist()
        preempted = []
        scheduled = []
        batch.out_cache_loc = None
        out_cache_locs = []
        while current_running_idx:
            if budget.get_remaining_token_budget() <= 0:
                break
            # try to schedule each request
            target_idx = current_running_idx.pop(0)
            target_to_schedule = batch.reqs[target_idx]
            # 1. check required new memory and evict if needed
            # logger.debug(f'output_len: {len(target_to_schedule.output_ids)}, unfinished: {target_to_schedule.get_num_unfinished_tokens()}, budget: {budget.get_remaining_token_budget()}')
            new_tokens = min(target_to_schedule.get_num_unfinished_tokens(), budget.get_remaining_token_budget())
            if (batch.token_to_kv_pool.available_size() < new_tokens 
                and not batch.tree_cache.disable):
                batch.tree_cache.evict(new_tokens, batch.token_to_kv_pool.free)
            # 2. if not enough, evict running requests
            while batch.token_to_kv_pool.available_size() < new_tokens:
                if not current_running_idx:
                    evict_idx = target_idx
                    evict_req = target_to_schedule
                else:
                    evict_idx = current_running_idx.pop()
                    evict_req = batch.reqs[evict_idx]
                    
                batch.tree_cache.dec_ref_counter(evict_req.last_node)
                token_indices = batch.req_to_token_pool.req_to_token[
                    req_pool_indices_cpu[evict_idx]
                ][: evict_req.num_cached_tokens]
                batch.token_to_kv_pool.free(token_indices)
                batch.req_to_token_pool.free(req_pool_indices_cpu[evict_idx])
                self.recomputed_tokens += len(evict_req.input_ids)
                
                evict_req.reset_state()
                preempted.append(evict_req)
                # not enought memory to schedule
                if evict_idx == target_idx:
                    break
            else:
            #3. schedule it, allocate and set workload
                budget.schedule_new_tokens(new_tokens)
                scheduled.append(target_idx)
                out_cache_loc = batch.token_to_kv_pool.alloc(new_tokens)
                batch.req_to_token_pool.req_to_token[
                    req_pool_indices_cpu[target_idx],
                    target_to_schedule.num_cached_tokens : target_to_schedule.num_cached_tokens + new_tokens
                ] = out_cache_loc
                target_to_schedule.num_inflight_tokens = new_tokens
                out_cache_locs.append(out_cache_loc)
        
        if current_running_idx:
            delayed_batch = batch.copy_from(current_running_idx)
        else:
            delayed_batch = None
               
        if len(scheduled) < len(batch.reqs):
            logger.debug(f'GPU: {self.current_gpu} preempted/delayed {len(batch.reqs) - len(scheduled)} requests')
            batch.filter_batch(scheduled)
            
        # set out_cache_loc
        if not out_cache_locs:
            pass
        out_cache_locs = torch.cat(out_cache_locs, dim=0)
        batch.out_cache_loc = out_cache_locs
        batch.out_cache_cont_start = batch.out_cache_cont_end = None
        
        batch.prepare_for_decode_v2()
        num_batched_tokens = batch.input_ids.shape[0]
        num_attention_tokens = batch.seq_lens.cpu().numpy().sum()
        unique_kvs = self.tree_cache.total_unique_kv_tokens(batch.reqs)
        detail_batch_logger(
            f"GPU: {self.current_gpu} "
            f"schedule running: "
            f"batch.num_reqs: {len(batch.reqs)}, "
            f"input ids: {num_batched_tokens}, "
            f"attention tokens: {num_attention_tokens}, "
            f"unique kv tokens: {unique_kvs}"
        )
        return preempted, delayed_batch
    
    # TODO: add log prob
    @torch.inference_mode()
    def budget_forward_step(self, forward_simulation=None, current_time=None):
        if current_time is None:
            self.current_time = time.time()
        else:
            self.current_time = current_time
        # For fast populate
        if self.token_to_kv_pool.available_size() / self.max_total_num_token >= 0.5:
            return self.forward_step(forward_simulation, current_time)
        start_scheduling = time.time()
        budget = SchedulingBudget(self.chunk_prefill_budget, 0)
        if self.delayed_batch:
            if self.running_batch:
                self.running_batch.concat(self.delayed_batch)
            else:
                self.running_batch = self.delayed_batch
            self.delayed_batch = None
        preempted, delayed_batch = self._schedule_running(budget)
        self.delayed_batch = delayed_batch
        self.forward_queue.extend(preempted)
        if not self.disable_regex_jump_forward and self.running_batch:
            # check for jump-forward
            jump_forward_reqs = self.running_batch.check_for_jump_forward()

            # check for image jump-forward
            for req in jump_forward_reqs:
                if req.pixel_values is not None:
                    (
                        req.input_ids,
                        req.image_offset,
                    ) = self.model_runner.model.pad_input_ids(
                        req.input_ids,
                        req.pad_value,
                        req.pixel_values.shape,
                        req.image_size,
                    )
            self.forward_queue.extend(jump_forward_reqs)
            
        if self.running_batch and not self.running_batch.is_empty():
            self.decode_forward_ct = (self.decode_forward_ct + 1) % (1 << 30)
            
        if budget.get_remaining_token_budget() <= 0:
            scheduled_waiting_batch = None
        else:
            schedule_waiting_start = time.time()
            # NOTE: this add too much overhead, only recheck prefix hit every 10 iterations
            # self.iter_cnt = (self.iter_cnt + 1) % 5
            # self.check_req_hit(self.forward_queue, self.iter_cnt != 0)
            self.check_req_hit(self.forward_queue, False)
            if self.schedule_heuristic == 'fcfs-mpq':
                while self.forward_queue:
                    req = self.forward_queue.pop()
                    # Assign to the corresponding priority queue based on hit ratio
                    hit_ratio = len(req.prefix_indices) / len(req.input_ids)
                    if hit_ratio == 0:
                        group = 0
                    else:
                        group = math.ceil(hit_ratio * 10) - 1
                    self.multi_priority_queue[group].append(req)
                schedule_group_idx = self.get_schedule_group()
                if schedule_group_idx is None:
                    scheduled_waiting_batch = None
                else:
                    # tune k to trade off between cache hit and fairness
                    k = 10
                    max_schedule_allowed = (schedule_group_idx + 1) * k

                    # Get priority queue
                    target_waiting_queue = self.scheduler.get_priority_queue(self.multi_priority_queue[schedule_group_idx])
                    self.check_req_hit(target_waiting_queue)
                    scheduled_waiting_batch = self.schedule_within_group(target_waiting_queue, max_schedule_allowed, budget)
                if scheduled_waiting_batch is not None:
                    self.multi_priority_queue[schedule_group_idx] = [x for x in target_waiting_queue if x not in scheduled_waiting_batch.reqs]
            else:
                self.forward_queue = self.scheduler.get_priority_queue(self.forward_queue)
                # scheduled_waiting_batch = self._schedule_waiting(budget)
                scheduled_waiting_batch = self.schedule_within_group(self.forward_queue, self.max_num_running_seq, budget)
                if scheduled_waiting_batch is not None:
                    self.forward_queue = [x for x in self.forward_queue if x not in scheduled_waiting_batch.reqs]
            self.schedule_waiting_overhead += time.time() - schedule_waiting_start
        
        if scheduled_waiting_batch is not None:
            scheduled_waiting_batch.prepare_for_extend_v2(self.model_config.vocab_size, self.int_token_logit_bias)
            if self.running_batch:
                self.running_batch.concat(scheduled_waiting_batch)
            else:
                self.running_batch = scheduled_waiting_batch
        self.total_scheduling_overhead += time.time() - start_scheduling
        if not self.running_batch or self.running_batch.is_empty():
            return []
        # Logging
        batch = self.running_batch
        num_batched_tokens = batch.input_ids.shape[0]
        num_attention_tokens = batch.seq_lens.cpu().numpy().sum()
        unique_kvs = self.tree_cache.total_unique_kv_tokens(batch.reqs)
        if self.tp_rank == 0:
            logger.debug(
                f"GPU: {self.current_gpu} "
                f"batch.num_reqs: {len(batch.reqs)}, "
                f"batch.inflight_tokens: {num_batched_tokens}, "
                f"attention tokens: {num_attention_tokens}, "
                f"unique kv tokens: {unique_kvs}, "
                f"#remaining_req: {self.num_waiting_reqs()}, "
                f"free_gpu_mem: {self.token_to_kv_pool.available_size() / self.max_total_num_token:.2f}. "
                f"windowed_cache_hit_rate: {100.0 * self.get_hit_ratio():.2f}%. "
            )
        self.total_forwarded_tokens += num_batched_tokens
        self.total_cache_hit_tokens += sum(
            len(req.prefix_indices) if req.prefix_indices is not None else 0
            for req in batch.reqs
        )
        
        # self.running_batch.prepare_for_isolate_extend_decode()
        forward_time = 0
        if num_batched_tokens > 0:
            # Forward
            if forward_simulation is None:
                # logger.debug(self.running_batch)
                s = time.time()
                if not self.use_sleep_forwarding:
                    start_event = torch.cuda.Event(enable_timing=True)
                    end_event = torch.cuda.Event(enable_timing=True)
                    start_event.record()
                    logits, (_, _, last_logprobs) = self.model_runner.forward(
                        batch, ForwardMode.EXTEND
                    )
                    end_event.record()
                    self.iter_cnt += 1
                    #print(f"Iter count: {self.iter_cnt}")
                    next_token_ids, _ = batch.sample(logits)
                else:
                    vocab_size = self.model_config.vocab_size
                    logits = torch.ones((len(batch.reqs), vocab_size), dtype=torch.float16, device="cuda")
                    next_token_ids = torch.ones((len(batch.reqs)), dtype=torch.int32, device="cuda")
                    time.sleep(self.gpu_config.forward_simulation[0](
                        len(batch.reqs),
                        num_batched_tokens,
                        num_attention_tokens,
                        batch.input_id_lengths,
                        unique_kvs,
                        batch.seq_lens,
                    ))
                    _ = batch.sample(logits)
                    last_logprobs = None
                forward_time = time.time() - s
                forward_time = forward_time
            else:
                vocab_size = self.model_config.vocab_size
                logits = torch.ones((len(batch.reqs), vocab_size), dtype=torch.float16, device="cuda")
                next_token_ids = torch.ones((len(batch.reqs)), dtype=torch.int32, device="cuda")
                forward_time = forward_simulation[0](
                    len(batch.reqs),
                    num_batched_tokens,
                    num_attention_tokens,
                    batch.input_id_lengths,
                    unique_kvs,
                    batch.seq_lens,
                )
                _ = batch.sample(logits)
                last_logprobs = None
            next_token_ids = next_token_ids.cpu().tolist()
        else:
            next_token_ids = [self.tokenizer.eos_token_id] * len(batch.reqs)
            logits = last_logprobs = None
            start_event, end_event = None, None
            
        # Only batch transfer the selected logprobs of the next token to CPU to reduce overhead.
        reqs = batch.reqs
        if last_logprobs is not None:
            last_logprobs = last_logprobs[
                torch.arange(len(reqs)), next_token_ids
            ].tolist()

        # Check finish condition
        for i, (req, next_tok_id) in enumerate(zip(reqs, next_token_ids)):
            req.update_after_step()
            if req.get_num_unfinished_tokens() == 0:
                req.completion_tokens_wo_jump_forward += 1
                req.output_ids.append(next_tok_id)
                req.check_finished()

                if last_logprobs is not None:
                    req.token_logprob.append((next_tok_id, last_logprobs[i]))

        self.handle_finished_requests(batch)
        if batch.is_empty():
            self.running_batch = None
        
        model_forward_time = forward_time * 1000
        if not self.use_sleep_forwarding and forward_simulation is None:
            if start_event and end_event:
                end_event.synchronize()
                model_forward_time = start_event.elapsed_time(end_event)
        if model_forward_time > 0:
            detail_batch_logger(
                f'GPU: {self.current_gpu} '
                f"forward time: {model_forward_time:.2f} ms"
            )
        return [forward_time]
        

    @torch.inference_mode()
    def forward_step(self, forward_simulation=None, current_time=None):
        if current_time is None:
            self.current_time = time.time()
        else:
            self.current_time = current_time
        if self.schedule_heuristic == 'fcfs-mpq':
            new_batch = self.get_new_fill_batch_v2()
        else:
            new_batch = self.get_new_fill_batch()
        forward_times = []
        if new_batch is not None:
            # Run new fill batch
            forward_times.append(self.forward_fill_batch(new_batch, forward_simulation))

            if not new_batch.is_empty():
                if self.running_batch is None:
                    self.running_batch = new_batch
                else:
                    self.running_batch.merge(new_batch)
        else:
            # Run decode batch
            if self.running_batch is not None:
                # Run a few decode batches continuously for reducing overhead
                for _ in range(10):
                    forward_time = self.forward_decode_batch(self.running_batch, forward_simulation)
                    forward_times.append(forward_time)
                    if self.running_batch.is_empty():
                        self.running_batch = None
                        break

                    if self.out_pyobjs and self.running_batch.reqs[0].stream:
                        break

                    if self.running_batch is not None and self.tp_rank == 0:
                        if self.decode_forward_ct % 40 == 0:
                            num_used = self.max_total_num_token - (
                                self.token_to_kv_pool.available_size()
                                + self.tree_cache.evictable_size()
                            )
                            logger.info(
                                f"#running-req: {len(self.running_batch.reqs)}, "
                                f"#token: {num_used}, "
                                f"token usage: {num_used / self.max_total_num_token:.2f}, "
                                f"#queue-req: {len(self.forward_queue)}"
                            )
            else:
                # check the available size
                available_size = (
                    self.token_to_kv_pool.available_size()
                    + self.tree_cache.evictable_size()
                )
                if available_size != self.max_total_num_token:
                    warnings.warn(
                        "Warning: "
                        f"available_size={available_size}, max_total_num_token={self.max_total_num_token}\n"
                        "KV cache pool leak detected!"
                    )
        total_forward_time = 0
        if (self.use_sleep_forwarding or forward_simulation) and forward_times:
            total_forward_time = sum(forward_times) * 1000
        elif forward_times:
            for start, end in forward_times:
                if start and end:
                    end.synchronize()
                    total_forward_time += start.elapsed_time(end)
        if total_forward_time > 0:
            detail_batch_logger(
                f'GPU: {self.current_gpu} '
                f"forward time: {total_forward_time:.2f} ms"
            )

        return forward_times
    
    def handle_generate_request(
        self,
        recv_req: TokenizedGenerateReqInput,
    ):
        req = Req(recv_req.rid, recv_req.input_text, recv_req.input_ids, 
                  recv_req.arrival_time, recv_req.append_to_queue_time)
        req.pixel_values = recv_req.pixel_values
        if req.pixel_values is not None:
            req.pad_value = [
                (recv_req.image_hash) % self.model_config.vocab_size,
                (recv_req.image_hash >> 16) % self.model_config.vocab_size,
                (recv_req.image_hash >> 32) % self.model_config.vocab_size,
                (recv_req.image_hash >> 64) % self.model_config.vocab_size,
            ]
            req.image_size = recv_req.image_size
            req.input_ids, req.image_offset = self.model_runner.model.pad_input_ids(
                req.input_ids, req.pad_value, req.pixel_values.shape, req.image_size
            )
        req.sampling_params = recv_req.sampling_params
        req.return_logprob = recv_req.return_logprob
        req.logprob_start_len = recv_req.logprob_start_len
        req.stream = recv_req.stream
        req.tokenizer = self.tokenizer

        # Init regex fsm
        if req.sampling_params.regex is not None:
            req.regex_fsm = self.regex_fsm_cache.query(req.sampling_params.regex)
            if not self.disable_regex_jump_forward:
                req.jump_forward_map = self.jump_forward_cache.query(
                    req.sampling_params.regex
                )

        # Truncate long prompts
        req.input_ids = req.input_ids[: self.model_config.context_len - 1]
        req.sampling_params.max_new_tokens = min(
            req.sampling_params.max_new_tokens,
            self.model_config.context_len - 1 - len(req.input_ids),
            self.max_total_num_token - 128 - len(req.input_ids),
        )
        self.forward_queue.append(req)
    
    def check_req_hit(self, queue: List[Req], skip: bool=False):
        if not skip:
            for req in queue:
                prefix_indices, last_node = self.tree_cache.match_prefix(req.input_ids)
                if req.return_logprob:
                    prefix_indices = prefix_indices[: req.logprob_start_len]
                req.extend_input_len = len(req.input_ids) - len(prefix_indices)
                req.prefix_indices = prefix_indices
                req.last_node = last_node
        else:
            for req in queue:
                req.extend_input_len = len(req.input_ids)
                req.prefix_indices = []
                req.last_node = self.tree_cache.root_node
    
    def get_schedule_group(self):
        start_from = None
        while not self.multi_priority_queue[self.start_schedule_from]:
            if start_from is None:
                start_from = self.start_schedule_from
            elif start_from == self.start_schedule_from:
                return None
            self.start_schedule_from = (self.start_schedule_from + 9) % 10
        else:
            start_from = self.start_schedule_from
            self.start_schedule_from = (self.start_schedule_from + 9) % 10
            return start_from
    
    def schedule_within_group(
        self, 
        target_waiting_queue: List[Req], 
        max_schedule_allowed: int,
        budget: SchedulingBudget = None
    ):
        # Add requests if there is available space
        can_run_list = []
        new_batch_total_tokens = 0
        new_batch_input_tokens = 0
        total_batched_prompt_len = 0

        available_size = (
            self.token_to_kv_pool.available_size() + self.tree_cache.evictable_size()
        )
        if self.running_batch:
            available_size -= sum(
                [
                    (r.max_new_tokens() - len(r.output_ids)) * self.new_token_ratio
                    for r in self.running_batch.reqs
                ]
            )
        req: Req
        for req in target_waiting_queue:
            if budget and budget.get_remaining_token_budget() <= 0:
                break
            if max_schedule_allowed <= 0:
                break
            if req.return_logprob:
                # Need at least two tokens to compute normalized logprob
                if req.extend_input_len < 2:
                    delta = 2 - req.extend_input_len
                    req.extend_input_len += delta
                    req.prefix_indices = req.prefix_indices[:-delta]
                    if req.image_offset is not None:
                        req.image_offset += delta
            if req.extend_input_len == 0 and req.max_new_tokens() > 0:
                # Need at least one token to compute logits
                req.extend_input_len = 1
                req.prefix_indices = req.prefix_indices[:-1]
                if req.image_offset is not None:
                    req.image_offset += 1
            if budget:
                num_new_tokens = min(budget.get_remaining_token_budget(), req.extend_input_len)
            else:
                num_new_tokens = req.extend_input_len
            if (
                req.extend_input_len + req.max_new_tokens() + new_batch_total_tokens
                < available_size
                and req.extend_input_len + new_batch_input_tokens
                < self.max_prefill_num_token
            ):
                delta = self.tree_cache.inc_ref_counter(req.last_node)
                available_size += delta

                if not (
                    req.extend_input_len + req.max_new_tokens() + new_batch_total_tokens
                    < available_size
                ):
                    # Undo the insertion
                    delta = self.tree_cache.dec_ref_counter(req.last_node)
                    available_size += delta
                else:
                    req.num_inflight_tokens = num_new_tokens
                    req.num_cached_tokens = len(req.prefix_indices)
                    if budget:
                        budget.schedule_new_tokens(num_new_tokens)
                    # Add this request to the running batch
                    self.token_to_kv_pool.add_refs(req.prefix_indices)
                    can_run_list.append(req)
                    new_batch_total_tokens += (
                        req.extend_input_len + req.max_new_tokens()
                    )
                    new_batch_input_tokens += req.num_inflight_tokens
                    total_batched_prompt_len += len(req.input_ids)
                    max_schedule_allowed -= 1
            elif self.schedule_heuristic == "fcfs-s":
                    break
            elif self.schedule_heuristic == 'fcfs-escape':
                if self.current_time - req.arrival_time >= 10:
                    break
                    
        if len(can_run_list) == 0:
            return None

        if self.tp_rank == 0:
            running_req = (
                0 if self.running_batch is None else len(self.running_batch.reqs)
            )
            hit_tokens = sum(len(x.prefix_indices) for x in can_run_list)
            self.tree_cache_metrics["total"] += (
                total_batched_prompt_len
            ) / 10**9
            self.tree_cache_metrics["hit"] += hit_tokens / 10**9
            tree_cache_hit_rate = (
                self.tree_cache_metrics["hit"] / self.tree_cache_metrics["total"]
            )
            self.update_hit_trace(self.current_time, hit_tokens, total_batched_prompt_len)
            logger.info(
                f"GPU: {self.current_gpu} "
                f"new fill batch. #seq: {len(can_run_list)}. "
                f"#cached_token: {hit_tokens}. "
                f"#new_token: {new_batch_input_tokens}. "
                f"#remaining_req: {self.num_waiting_reqs() - len(can_run_list)}. "
                f"#running_req: {running_req}. "
                f"tree_cache_hit_rate: {100.0 * tree_cache_hit_rate:.2f}%. "
                f"windowed_cache_hit_rate: {100.0 * self.get_hit_ratio():.2f}%. "
                f"hit_tokens: {hit_tokens}. "
                f"free_gpu_mem: {self.token_to_kv_pool.available_size() / self.max_total_num_token:.2f}. "
            )
            # logger.debug(
            #     f"fsm_cache_hit_rate: {100.0 * self.regex_fsm_cache.get_cache_hit_rate():.2f}%. "
            #     f"fsm_cache_avg_init_time: {self.regex_fsm_cache.get_avg_init_time():.2f}s. "
            #     f"ff_cache_hit_rate: {100.0 * self.jump_forward_cache.get_cache_hit_rate():.2f}%. "
            #     f"ff_cache_avg_init_time: {self.jump_forward_cache.get_avg_init_time():.2f}s. "
            #     f"hit_tokens: {hit_tokens}."
            # )
            self.forward_queue_len_buffer.append(self.num_waiting_reqs())
            self.running_batch_len_buffer.append(running_req)

        new_batch = Batch.init_new(
            can_run_list,
            self.req_to_token_pool,
            self.token_to_kv_pool,
            self.tree_cache,
        )
        return new_batch
    
    def get_new_fill_batch_v2(self):
        if (
            self.running_batch is not None
            and len(self.running_batch.reqs) > self.max_num_running_seq
        ):
            return None
        schedule_waiting_start = time.time()
                
        self.check_req_hit(self.forward_queue)
        while self.forward_queue:
            req = self.forward_queue.pop()
            # Assign to the corresponding priority queue based on hit ratio
            hit_ratio = len(req.prefix_indices) / len(req.input_ids)
            if hit_ratio == 0:
                group = 0
            else:
                group = math.ceil(hit_ratio * 10) - 1
            self.multi_priority_queue[group].append(req)
        
        schedule_group_idx = self.get_schedule_group()
        if schedule_group_idx is None:
            self.total_scheduling_overhead += time.time() - schedule_waiting_start
            self.schedule_waiting_overhead += time.time() - schedule_waiting_start
            return None
        # tune k to trade off between cache hit and fairness
        k = 5
        max_schedule_allowed = (schedule_group_idx + 1) * k

        # Get priority queue
        target_waiting_queue = self.scheduler.get_priority_queue(self.multi_priority_queue[schedule_group_idx])
        # NOTE: this is necessary
        # 1. hit ratio will shift over time
        # 2. if you set longer prefix indices the result is incorrect
        self.check_req_hit(target_waiting_queue)
        new_batch = self.schedule_within_group(target_waiting_queue, max_schedule_allowed)
        if new_batch is None:
            self.total_scheduling_overhead += time.time() - schedule_waiting_start
            self.schedule_waiting_overhead += time.time() - schedule_waiting_start
            return None
        
        self.multi_priority_queue[schedule_group_idx] = [x for x in target_waiting_queue if x not in new_batch.reqs]
        if self.log_prefix_hit:
            self.prefix_hit_trace.append({x.rid: [x.input_text[:20], len(x.prefix_indices)] for x in new_batch.reqs})
        self.schedule_waiting_overhead += time.time() - schedule_waiting_start
        self.total_scheduling_overhead += time.time() - schedule_waiting_start
        return new_batch
        

    def get_new_fill_batch(self):
        if (
            self.running_batch is not None
            and len(self.running_batch.reqs) > self.max_num_running_seq
        ):
            return None
        schedule_waiting_start = time.time()

        self.check_req_hit(self.forward_queue)
        # Get priority queue
        self.forward_queue = self.scheduler.get_priority_queue(self.forward_queue)

        # Add requests if there is available space
        new_batch = self.schedule_within_group(self.forward_queue, self.max_num_running_seq)
        if new_batch is None:
            self.total_scheduling_overhead += time.time() - schedule_waiting_start
            self.schedule_waiting_overhead += time.time() - schedule_waiting_start
            return None
        self.forward_queue = [x for x in self.forward_queue if x not in new_batch.reqs]
        if self.log_prefix_hit:
            self.prefix_hit_trace.append({x.rid: [x.input_text[:20], len(x.prefix_indices)] for x in new_batch.reqs})
        self.schedule_waiting_overhead += time.time() - schedule_waiting_start
        self.total_scheduling_overhead += time.time() - schedule_waiting_start
        return new_batch
    
    def dump_prefix_hit_trace(self, path: str):
        with open(path, 'w') as f:
            json.dump(self.prefix_hit_trace, f)        

    def forward_fill_batch(self, batch: Batch, forward_simulation=None):
        # Build batch tensors
        batch.prepare_for_extend_v2(
            self.model_config.vocab_size, self.int_token_logit_bias
        )

        logprobs = None
        forward_time = 0
        num_batched_tokens = batch.input_ids.shape[0]
        num_attention_tokens = batch.seq_lens.cpu().numpy().sum()
        unique_kvs = self.tree_cache.total_unique_kv_tokens(batch.reqs)
        self.total_forwarded_tokens += num_batched_tokens
        self.total_cache_hit_tokens += sum(
            len(req.prefix_indices) if req.prefix_indices is not None else 0
            for req in batch.reqs
        )
        # if self.tp_rank == 0:
        #     logging.info(
        #         f"GPU: {self.current_gpu} "
        #         f"batch.extend_num_tokens: {batch.extend_num_tokens}, "
        #         f"num reqs: {len(batch.reqs)}, "
        #         f"input ids: {num_batched_tokens}, "
        #         f"attention tokens: {num_attention_tokens}, "
        #         f"tree unique ref nodes : {unique_kvs}"
        #         # f"prefix indices: {batch.prefix_lens}"
        #     )

        if batch.extend_num_tokens != 0:
            if forward_simulation is None:
                # logger.debug(batch)
                # Forward
                start_event = torch.cuda.Event(enable_timing=True)
                end_event = torch.cuda.Event(enable_timing=True)
                start_event.record()
                s = time.time()
                if not self.use_sleep_forwarding:
                    logits, (
                        prefill_logprobs,
                        normalized_logprobs,
                        last_logprobs,
                    ) = self.model_runner.forward(batch, ForwardMode.EXTEND)
                    self.iter_cnt += 1
                    #print(f"Iter count: {self.iter_cnt}")
                    if prefill_logprobs is not None:
                        logprobs = prefill_logprobs.cpu().tolist()
                        normalized_logprobs = normalized_logprobs.cpu().tolist()
                    next_token_ids, _ = batch.sample(logits)
                else:
                    vocab_size = self.model_config.vocab_size
                    logits = torch.ones((len(batch.reqs), vocab_size), dtype=torch.float16, device="cuda")
                    next_token_ids = torch.ones((len(batch.reqs)), dtype=torch.int32, device="cuda")
                    time.sleep(self.gpu_config.forward_simulation[0](
                        len(batch.reqs),
                        num_batched_tokens,
                        num_attention_tokens,
                        batch.input_id_lengths,
                        unique_kvs,
                        batch.seq_lens,
                    ))
                    _ = batch.sample(logits)
                    logprobs = normalized_logprobs = last_logprobs = None
                end_event.record()
                forward_time = time.time() - s
                forward_time = forward_time
            else:
                vocab_size = self.model_config.vocab_size
                logits = torch.ones((len(batch.reqs), vocab_size), dtype=torch.float16, device="cuda")
                next_token_ids = torch.ones((len(batch.reqs)), dtype=torch.int32, device="cuda")
                forward_time = forward_simulation[0](
                    len(batch.reqs),
                    num_batched_tokens,
                    num_attention_tokens,
                    batch.input_id_lengths,
                    unique_kvs,
                    batch.seq_lens,
                )
                _ = batch.sample(logits)
                logprobs = normalized_logprobs = last_logprobs = None
            next_token_ids = next_token_ids.cpu().tolist()
        else:
            next_token_ids = [self.tokenizer.eos_token_id] * len(batch.reqs)
            logits = logprobs = normalized_logprobs = last_logprobs = None
            start_event, end_event = None, None

        # Only batch transfer the selected logprobs of the next token to CPU to reduce overhead.
        reqs = batch.reqs
        if last_logprobs is not None:
            last_logprobs = (
                last_logprobs[torch.arange(len(reqs)), next_token_ids].cpu().tolist()
            )

        # Check finish condition
        pt = 0
        for i, req in enumerate(reqs):
            req.update_after_step()
            if req.get_num_unfinished_tokens() == 0:
                req.completion_tokens_wo_jump_forward += 1
                req.output_ids = [next_token_ids[i]]
                req.check_finished()

                if logprobs is not None:
                    req.logprob = logprobs[pt : pt + req.extend_input_len - 1]
                    req.normalized_logprob = normalized_logprobs[i]

                    # If logprob_start_len > 0, then first logprob_start_len prompt tokens
                    # will be ignored.
                    prompt_token_len = len(req.logprob)
                    token_ids = req.input_ids[-prompt_token_len:] + [next_token_ids[i]]
                    token_logprobs = req.logprob + [last_logprobs[i]]
                    req.token_logprob = list(zip(token_ids, token_logprobs))
                    if req.logprob_start_len == 0:
                        req.token_logprob = [(req.input_ids[0], None)] + req.token_logprob
                    pt += req.extend_input_len

        self.handle_finished_requests(batch)
        if self.use_sleep_forwarding:
            return forward_time
        if forward_simulation is None:
            return start_event, end_event
        return forward_time
    
    def test_extend_decode(self, batch: Batch, forward_simulation=None):
        budget = SchedulingBudget(self.max_num_running_seq, 0)
        preempted, delayed_batch = self._schedule_running(budget)
        assert delayed_batch is None
        self.forward_queue.extend(preempted)
        
        num_batched_tokens = batch.input_ids.shape[0]
        num_attention_tokens = batch.seq_lens.cpu().numpy().sum()
        unique_kvs = self.tree_cache.total_unique_kv_tokens(batch.reqs)
        if self.tp_rank == 0:
            detail_batch_logger(
                f"GPU: {self.current_gpu} "
                f"batch.num_reqs: {len(batch.reqs)}, "
                f"input ids: {num_batched_tokens}, "
                f"attention tokens: {num_attention_tokens}, "
                f"unique kv tokens: {unique_kvs}"
            )
        forward_time = 0
        # Forward
        if forward_simulation is None:
            # logger.debug(batch)
            s = time.time()
            if not self.use_sleep_forwarding:
                start_event = torch.cuda.Event(enable_timing=True)
                end_event = torch.cuda.Event(enable_timing=True)
                start_event.record()
                logits, (_, _, last_logprobs) = self.model_runner.forward(
                    batch, ForwardMode.EXTEND
                )
                self.iter_cnt += 1
                end_event.record()
                next_token_ids, _ = batch.sample(logits)
            else:
                vocab_size = self.model_config.vocab_size
                logits = torch.ones((len(batch.reqs), vocab_size), dtype=torch.float16, device="cuda")
                next_token_ids = torch.ones((len(batch.reqs)), dtype=torch.int32, device="cuda")
                time.sleep(self.gpu_config.forward_simulation[1](
                    len(batch.reqs),
                    num_batched_tokens,
                    num_attention_tokens,
                    unique_kvs
                ))   
                _ = batch.sample(logits)
                last_logprobs = None
            forward_time = time.time() - s
            forward_time = forward_time
        else:
            vocab_size = self.model_config.vocab_size
            logits = torch.ones((len(batch.reqs), vocab_size), dtype=torch.float16, device="cuda")
            next_token_ids = torch.ones((len(batch.reqs)), dtype=torch.int32, device="cuda")
            forward_time = forward_simulation[1](
                len(batch.reqs),
                num_batched_tokens,
                num_attention_tokens,
                unique_kvs
            )
            _ = batch.sample(logits)
            last_logprobs = None
        next_token_ids = next_token_ids.cpu().tolist()

        # Only batch transfer the selected logprobs of the next token to CPU to reduce overhead.
        reqs = batch.reqs
        if last_logprobs is not None:
            last_logprobs = last_logprobs[
                torch.arange(len(reqs)), next_token_ids
            ].tolist()

        # Check finish condition
        for i, (req, next_tok_id) in enumerate(zip(reqs, next_token_ids)):
            req.update_after_step()
            if req.get_num_unfinished_tokens() == 0:
                req.completion_tokens_wo_jump_forward += 1
                req.output_ids.append(next_tok_id)
                req.check_finished()

                if last_logprobs is not None:
                    req.token_logprob.append((next_tok_id, last_logprobs[i]))

        self.handle_finished_requests(batch)
        if self.use_sleep_forwarding:
            return forward_time
        if forward_simulation is None:
            return start_event, end_event
        return forward_time
    
    def forward_decode_batch(self, batch: Batch, forward_simulation=None):
        start_decoding_schedule = time.time()
        # check if decode out of memory
        if not batch.check_decode_mem():
            old_ratio = self.new_token_ratio
            self.new_token_ratio = min(old_ratio + self.new_token_ratio_step[1], 1.0)

            retracted_reqs = batch.retract_decode()
            self.recomputed_tokens += sum(len(r.input_ids) for r in retracted_reqs)
            logger.info(
                f"GPU {self.current_gpu}: decode out of memory happened, "
                f"#retracted_reqs: {len(retracted_reqs)}, "
                f"#new_token_ratio: {old_ratio:.4f} -> {self.new_token_ratio:.4f}"
            )
            self.forward_queue.extend(retracted_reqs)
        else:
            self.new_token_ratio = max(
                self.new_token_ratio - self.new_token_ratio_step[0],
                self.min_new_token_ratio,
            )

        if not self.disable_regex_jump_forward:
            # check for jump-forward
            jump_forward_reqs = batch.check_for_jump_forward()

            # check for image jump-forward
            for req in jump_forward_reqs:
                if req.pixel_values is not None:
                    (
                        req.input_ids,
                        req.image_offset,
                    ) = self.model_runner.model.pad_input_ids(
                        req.input_ids,
                        req.pad_value,
                        req.pixel_values.shape,
                        req.image_size,
                    )

            self.forward_queue.extend(jump_forward_reqs)
            if batch.is_empty():
                if self.use_sleep_forwarding:
                    return 0
                if forward_simulation is None:
                    return None, None
                return 0

        # Update batch tensors
        self.decode_forward_ct = (self.decode_forward_ct + 1) % (1 << 30)
        batch.prepare_for_decode()
        for req in batch.reqs:
            req.num_inflight_tokens = 1

        num_batched_tokens = batch.input_ids.shape[0]
        num_attention_tokens = batch.seq_lens.cpu().numpy().sum()
        unique_kvs = self.tree_cache.total_unique_kv_tokens(batch.reqs)
        if self.tp_rank == 0:
            detail_batch_logger(
                f"GPU: {self.current_gpu} "
                f"batch.num_reqs: {len(batch.reqs)}, "
                f"input ids: {num_batched_tokens}, "
                f"attention tokens: {num_attention_tokens}, "
                f"tree unique ref nodes : {unique_kvs}"
            )
        self.total_forwarded_tokens += num_batched_tokens
        self.total_scheduling_overhead += time.time() - start_decoding_schedule
        
        forward_time = 0
        # Forward
        if forward_simulation is None:
            s = time.time()
            # logger.debug(batch)
            if not self.use_sleep_forwarding:
                start_event = torch.cuda.Event(enable_timing=True)
                end_event = torch.cuda.Event(enable_timing=True)
                start_event.record()        
                logits, (_, _, last_logprobs) = self.model_runner.forward(
                    batch, ForwardMode.DECODE
                )
                self.iter_cnt += 1
                #print(f"Iter count: {self.iter_cnt}")
                end_event.record()
                next_token_ids, _ = batch.sample(logits)
            else:
                vocab_size = self.model_config.vocab_size
                logits = torch.ones((len(batch.reqs), vocab_size), dtype=torch.float16, device="cuda")
                next_token_ids = torch.ones((len(batch.reqs)), dtype=torch.int32, device="cuda")
                time.sleep(self.gpu_config.forward_simulation[1](
                    len(batch.reqs),
                    num_batched_tokens,
                    num_attention_tokens,
                    unique_kvs
                ))   
                _ = batch.sample(logits)
                last_logprobs = None
            forward_time = time.time() - s
            forward_time = forward_time
        else:
            vocab_size = self.model_config.vocab_size
            logits = torch.ones((len(batch.reqs), vocab_size), dtype=torch.float16, device="cuda")
            next_token_ids = torch.ones((len(batch.reqs)), dtype=torch.int32, device="cuda")
            forward_time = forward_simulation[1](
                len(batch.reqs),
                num_batched_tokens,
                num_attention_tokens,
                unique_kvs
            )
            _ = batch.sample(logits)
            last_logprobs = None
        next_token_ids = next_token_ids.cpu().tolist()

        # Only batch transfer the selected logprobs of the next token to CPU to reduce overhead.
        reqs = batch.reqs
        if last_logprobs is not None:
            last_logprobs = last_logprobs[
                torch.arange(len(reqs)), next_token_ids
            ].tolist()

        # Check finish condition
        for i, (req, next_tok_id) in enumerate(zip(reqs, next_token_ids)):
            req.update_after_step()
            if req.get_num_unfinished_tokens() == 0:
                req.completion_tokens_wo_jump_forward += 1
                req.output_ids.append(next_tok_id)
                req.check_finished()

                if last_logprobs is not None:
                    req.token_logprob.append((next_tok_id, last_logprobs[i]))

        self.handle_finished_requests(batch)
        if self.use_sleep_forwarding:
            return forward_time
        if forward_simulation is None:
            return start_event, end_event
        return forward_time

    def handle_finished_requests(self, batch: Batch):
        output_rids = []
        output_tokens = []
        output_and_jump_forward_strs = []
        output_hit_stop_str = []
        output_skip_special_tokens = []
        output_meta_info = []
        output_finished = []
        finished_indices = []
        unfinished_indices = []
        for i, req in enumerate(batch.reqs):
            if req.finished:
                finished_indices.append(i)
            else:
                unfinished_indices.append(i)

            if req.finished or (
                (
                    req.stream
                    and req.output_ids
                    and (
                        self.decode_forward_ct % self.stream_interval == 0
                        or len(req.output_ids) == 1
                    )
                )
            ):
                output_rids.append(req.rid)
                output_tokens.append(req.output_ids)
                output_and_jump_forward_strs.append(req.output_and_jump_forward_str)
                output_hit_stop_str.append(req.hit_stop_str)
                output_skip_special_tokens.append(
                    req.sampling_params.skip_special_tokens
                )

                meta_info = {
                    "prompt_tokens": len(req.input_ids),
                    "completion_tokens": len(req.input_ids)
                    + len(req.output_ids)
                    - req.prompt_tokens,
                    "completion_tokens_wo_jump_forward": req.completion_tokens_wo_jump_forward,
                    "arrival_time": req.arrival_time,
                    "append_to_queue_time": req.append_to_queue_time,
                }
                if req.return_logprob:
                    meta_info["prompt_logprob"] = req.logprob
                    meta_info["token_logprob"] = req.token_logprob
                    meta_info["normalized_prompt_logprob"] = req.normalized_logprob
                output_meta_info.append(meta_info)
                output_finished.append(req.finished)

        # Send to detokenizer
        if output_rids:
            logger.debug(f'finished reqs: {len(output_rids)}')
            self.out_pyobjs.append(
                BatchTokenIDOut(
                    output_rids,
                    output_tokens,
                    output_and_jump_forward_strs,
                    output_hit_stop_str,
                    output_skip_special_tokens,
                    output_meta_info,
                    output_finished,
                )
            )

        # Remove finished reqs
        if finished_indices:
            # Update radix cache
            req_pool_indices_cpu = batch.req_pool_indices.cpu().tolist()
            for i in finished_indices:
                req = batch.reqs[i]
                req_pool_idx = req_pool_indices_cpu[i]
                token_ids = tuple(req.input_ids + req.output_ids)
                seq_len = len(token_ids) - 1
                indices = self.req_to_token_pool.req_to_token[req_pool_idx, :seq_len]
                prefix_len = self.tree_cache.insert(
                    token_ids[:seq_len], indices.clone()
                )

                self.token_to_kv_pool.free(indices[:prefix_len])
                self.req_to_token_pool.free(req_pool_idx)
                self.tree_cache.dec_ref_counter(req.last_node)

            # Update batch tensors
            if unfinished_indices:
                batch.filter_batch(unfinished_indices)
            else:
                batch.reqs = []


class ModelRpcService(rpyc.Service):
    exposed_ModelRpcServer = ModelRpcServer


class ModelRpcClient:
    def __init__(self, server_args: ServerArgs, port_args: PortArgs, gpu_config: GPUConfig = None):
        tp_size = server_args.tp_size
        self.gpu_config = gpu_config

        if tp_size == 1:
            # Init model
            self.model_server = ModelRpcService().exposed_ModelRpcServer(
                0, server_args, port_args, False, gpu_config
            )

            # Wrap functions
            def async_wrap(f):
                async def _func(*args, **kwargs):
                    return f(*args, **kwargs)

                return _func

            self.step = async_wrap(self.model_server.exposed_step)
            self.push_req_step = async_wrap(self.model_server.handle_generate_request)
            self.get_migrate_candidates = async_wrap(self.model_server.exposed_get_migration_candidates)
            self.scheduler_metrics_request = async_wrap(
                self.model_server.exposed_scheduler_metrics_request
            )
            self.dump_prefix_hit_trace = async_wrap(self.model_server.dump_prefix_hit_trace)
        else:
            with ThreadPoolExecutor(tp_size) as executor:
                # Launch model processes
                rets = executor.map(start_model_process, port_args.model_rpc_ports)
                self.remote_services = [x[0] for x in rets]
                self.procs = [x[1] for x in rets]

                # Init model
                def init_model(i):
                    return self.remote_services[i].ModelRpcServer(
                        i, server_args, port_args
                    )

                self.model_servers = executor.map(init_model, range(tp_size))

            # Wrap functions
            def async_wrap(func_name):
                fs = [rpyc.async_(getattr(m, func_name)) for m in self.model_servers]

                async def _func(*args, **kwargs):
                    tasks = [f(*args, **kwargs) for f in fs]
                    await asyncio.gather(*[asyncio.to_thread(t.wait) for t in tasks])
                    return obtain(tasks[0].value)

                return _func

            self.step = async_wrap("step")
            # TODO: test push_req_step in TP mode
            self.push_req_step = async_wrap("handle_generate_request")
            self.scheduler_metrics_request = async_wrap(
                self.model_server.exposed_scheduler_metrics_request
            ) # TODO test metric collection in TP mode

def _init_service(port):
    t = ThreadedServer(
        ModelRpcService(),
        port=port,
        protocol_config={"allow_pickle": True, "sync_request_timeout": 1800},
    )
    t.start()


def start_model_process(port):
    proc = multiprocessing.Process(target=_init_service, args=(port,))
    proc.start()
    time.sleep(1)

    repeat_count = 0
    while repeat_count < 20:
        try:
            con = rpyc.connect(
                "localhost",
                port,
                config={"allow_pickle": True, "sync_request_timeout": 1800},
            )
            break
        except ConnectionRefusedError:
            time.sleep(1)
        repeat_count += 1
    if repeat_count == 20:
        raise RuntimeError("init rpc env error!")

    assert proc.is_alive()
    return con.root, proc<|MERGE_RESOLUTION|>--- conflicted
+++ resolved
@@ -184,12 +184,9 @@
         self.schedule_waiting_overhead = 0
         self.recomputed_tokens = 0
         self.total_forwarded_tokens = 0
-<<<<<<< HEAD
-        self.iter_cnt = 0
-=======
+        
         self.total_cache_hit_tokens = 0
         self.iter_cnt = -1
->>>>>>> 2d4f1eac
 
     def flush_cache(self):
         if self.num_waiting_reqs() == 0 and (
