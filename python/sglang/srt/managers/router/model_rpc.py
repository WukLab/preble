--- conflicted
+++ resolved
@@ -52,15 +52,9 @@
     ):
         server_args, port_args = [obtain(x) for x in [server_args, port_args]]
         self.gpu_config = gpu_config
-<<<<<<< HEAD
-        # self.use_sleep_forwarding = False if not gpu_config else gpu_config.forward_simulation is not None
-        self.use_sleep_forwarding = False
-        # logging.info(f"Use sleep forwarding: {self.use_sleep_forwarding}")
-=======
         self.use_sleep_forwarding = False if not gpu_config else gpu_config.forward_simulation is not None
         # self.use_sleep_forwarding = False
         logger.info(f"Use sleep forwarding: {self.use_sleep_forwarding}")
->>>>>>> 43af3faf
         # Copy arguments
         self.tp_rank = tp_rank
         self.tp_size = server_args.tp_size
@@ -333,19 +327,12 @@
                 if start and end:
                     end.synchronize()
                     total_forward_time += start.elapsed_time(end)
-<<<<<<< HEAD
         # if total_forward_time > 0:
         #     logger.info(
         #         f'GPU: {self.current_gpu} '
         #         f"forward time: {total_forward_time:.2f} ms"
         #     )
-=======
-        if total_forward_time > 0:
-            logger.debug(
-                f'GPU: {self.current_gpu} '
-                f"forward time: {total_forward_time:.2f} ms"
-            )
->>>>>>> 43af3faf
+
         return forward_time
     
     def handle_generate_request(
@@ -528,7 +515,6 @@
         forward_time = 0
         num_batched_tokens = batch.input_ids.shape[0]
         num_attention_tokens = batch.seq_lens.cpu().numpy().sum()
-<<<<<<< HEAD
         unique_kvs = self.tree_cache.get_num_referenced_nodes() + num_batched_tokens
         # if self.tp_rank == 0:
         #     logging.info(
@@ -540,19 +526,7 @@
         #         f"tree unique ref nodes : {unique_kvs}"
         #         # f"prefix indices: {batch.prefix_lens}"
         #     )
-=======
-        unique_kvs = self.tree_cache.total_unique_kv_tokens(batch.reqs)
-        if self.tp_rank == 0:
-            logger.debug(
-                f"GPU: {self.current_gpu} "
-                f"batch.extend_num_tokens: {batch.extend_num_tokens}, "
-                f"num reqs: {len(batch.reqs)}, "
-                f"input ids: {num_batched_tokens}, "
-                f"attention tokens: {num_attention_tokens}, "
-                f"unique kv tokens: {unique_kvs}"
-                # f"prefix indices: {batch.prefix_lens}"
-            )
->>>>>>> 43af3faf
+
         if batch.extend_num_tokens != 0:
             if forward_simulation is None:
                 # Forward
@@ -690,7 +664,6 @@
 
         num_batched_tokens = batch.input_ids.shape[0]
         num_attention_tokens = batch.seq_lens.cpu().numpy().sum()
-<<<<<<< HEAD
         unique_kvs = self.tree_cache.get_num_referenced_nodes() + num_batched_tokens
         # if self.tp_rank == 0:
         #     logging.info(
@@ -700,17 +673,7 @@
         #         f"attention tokens: {num_attention_tokens}, "
         #         f"tree unique ref nodes : {unique_kvs}"
         #     )
-=======
-        unique_kvs = self.tree_cache.total_unique_kv_tokens(batch.reqs)
-        if self.tp_rank == 0:
-            logger.debug(
-                f"GPU: {self.current_gpu} "
-                f"batch.num_reqs: {len(batch.reqs)}, "
-                f"input ids: {num_batched_tokens}, "
-                f"attention tokens: {num_attention_tokens}, "
-                f"unique kv tokens: {unique_kvs}"
-            )
->>>>>>> 43af3faf
+
         forward_time = 0
         # Forward
         if forward_simulation is None:
