--- conflicted
+++ resolved
@@ -113,10 +113,6 @@
             f"max_total_num_token={self.max_total_num_token}, "
             f"max_prefill_num_token={self.max_prefill_num_token}, "
             f"context_len={self.model_config.context_len}, "
-<<<<<<< HEAD
-            f"model_mode={self.model_mode} "
-=======
->>>>>>> 24e59f53
         )
         logger.info(server_args.get_optional_modes_logging())
 
