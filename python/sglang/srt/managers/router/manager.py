--- conflicted
+++ resolved
@@ -51,17 +51,6 @@
         while True:
             next_step_input = list(self.recv_reqs)
             self.recv_reqs = []
-<<<<<<< HEAD
-            if next_step_input and self.local_start is None:
-                self.local_start = 0
-            elif next_step_input and not self.local_start:
-                self.local_start = time.time()
-            if self.local_start:
-                gap = time.time() - self.local_start
-                # if gap <= 180.0:
-                #     logging.debug(f"model step at: {time.time() - self.local_start}")
-=======
->>>>>>> 43af3faf
             out_pyobjs = await self.model_client.step(next_step_input)
 
             for obj in out_pyobjs:
