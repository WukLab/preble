--- conflicted
+++ resolved
@@ -26,27 +26,7 @@
 from sglang.srt.constrained import disable_cache
 from sglang.srt.hf_transformers_utils import get_tokenizer
 from sglang.srt.managers.detokenizer_manager import start_detokenizer_process
-<<<<<<< HEAD
-from sglang.srt.managers.io_struct import DetokenizeReqInput, GenerateReqInput, MigrationReq
-from sglang.srt.managers.openai_protocol import (
-    ChatCompletionRequest,
-    ChatCompletionResponse,
-    ChatCompletionResponseChoice,
-    ChatCompletionResponseStreamChoice,
-    ChatCompletionStreamResponse,
-    ChatMessage,
-    CompletionRequest,
-    CompletionResponse,
-    CompletionResponseChoice,
-    CompletionResponseStreamChoice,
-    CompletionStreamResponse,
-    DeltaMessage,
-    LogProbs,
-    UsageInfo,
-)
-=======
 from sglang.srt.managers.io_struct import GenerateReqInput
->>>>>>> 690d162d
 from sglang.srt.managers.router.manager import start_router_process
 from sglang.srt.managers.tokenizer_manager import TokenizerManager
 from sglang.srt.openai_api_adapter import (
@@ -55,13 +35,11 @@
     v1_completions,
 )
 from sglang.srt.server_args import PortArgs, ServerArgs
-<<<<<<< HEAD
 from sglang.srt.utils import handle_port_init
 import logging
 from starlette.middleware.base import BaseHTTPMiddleware
 from starlette.responses import JSONResponse
 from sglang.srt.managers.router.model_runner import GPUConfig
-=======
 from sglang.srt.utils import (
     API_KEY_HEADER_NAME,
     APIKeyValidatorMiddleware,
@@ -70,7 +48,6 @@
     enable_show_time_cost,
     get_exception_traceback,
 )
->>>>>>> 690d162d
 
 asyncio.set_event_loop_policy(uvloop.EventLoopPolicy())
 logger = logging.getLogger('server')
@@ -203,7 +180,6 @@
     return await v1_chat_completions(tokenizer_manager, raw_request)
 
 
-<<<<<<< HEAD
     # Non-streaming response.
     ret = await generate_request(adapted_request)
     prompt_tokens = ret["meta_info"]["prompt_tokens"]
@@ -226,7 +202,7 @@
     return response
 
 
-def launch_server(server_args: ServerArgs, pipe_finish_writer, gpu_config):
+def launch_server(server_args: ServerArgs, pipe_finish_writer, gpu_config, model_overide_args=None):
     global tokenizer_manager
     global chat_template_name
     logging.basicConfig(
@@ -235,10 +211,6 @@
 
     if server_args.cuda_devices:
        os.environ["CUDA_VISIBLE_DEVICES"] = ",".join(str(d) for d in server_args.cuda_devices)
-=======
-def launch_server(server_args: ServerArgs, pipe_finish_writer, model_overide_args=None):
-    global tokenizer_manager
->>>>>>> 690d162d
 
     logging.basicConfig(
         level=getattr(logging, server_args.log_level.upper()),
@@ -278,16 +250,13 @@
 
     proc_router = mp.Process(
         target=start_router_process,
-<<<<<<< HEAD
         args=(
             server_args,
             port_args,
             pipe_router_writer,
             gpu_config,
+            model_overide_args,
         ),
-=======
-        args=(server_args, port_args, pipe_router_writer, model_overide_args),
->>>>>>> 690d162d
     )
     proc_router.start()
     proc_detoken = mp.Process(
@@ -307,11 +276,6 @@
     if router_init_state != "init ok" or detoken_init_state != "init ok":
         proc_router.kill()
         proc_detoken.kill()
-<<<<<<< HEAD
-        logging.error(f"Failed to initialize the server. router init state: {router_init_state.strip()}, detoken init state: {detoken_init_state}")
-        print("router init state:", router_init_state)
-        print("detoken init state:", detoken_init_state)
-=======
         print(
             f"Initialization failed. router_init_state: {router_init_state}", flush=True
         )
@@ -319,27 +283,13 @@
             f"Initialization failed. detoken_init_state: {detoken_init_state}",
             flush=True,
         )
->>>>>>> 690d162d
         sys.exit(1)
     assert proc_router.is_alive() and proc_detoken.is_alive()
 
     if server_args.api_key and server_args.api_key != "":
         app.add_middleware(APIKeyValidatorMiddleware, api_key=server_args.api_key)
 
-<<<<<<< HEAD
     print(f"Server is on port {server_args.port} on host {server_args.host} on pid {os.getpid()}")
-    def _launch_server():
-        uvicorn.run(
-            app,
-            host=server_args.host,
-            port=server_args.port,
-            log_level=server_args.log_level,
-            timeout_keep_alive=5,
-            loop="uvloop",
-        )
-
-=======
->>>>>>> 690d162d
     def _wait_and_warmup():
         headers = {}
         url = server_args.url()
@@ -356,32 +306,6 @@
             except requests.exceptions.RequestException as e:
                 pass
 
-<<<<<<< HEAD
-        # Warmup
-        if not server_args.freeze:
-            try:
-                # print("Warmup...", flush=True)
-                res = requests.post(
-                    url + "/generate",
-                    json={
-                        "text": "Say this is a warmup request.",
-                        "sampling_params": {
-                            "temperature": 0,
-                            "max_new_tokens": 16,
-                        },
-                    },
-                    headers=headers,
-                    timeout=60,
-                )
-                # logger.info(f"Warmup done. model response: {res.json()['text']}")
-                # print("=" * 20, "Server is ready", "=" * 20, flush=True)
-            except requests.exceptions.RequestException as e:
-                if pipe_finish_writer is not None:
-                    pipe_finish_writer.send(str(e))
-                else:
-                    print(e, flush=True)
-                return
-=======
         # Send a warmup request
         try:
             res = requests.post(
@@ -402,7 +326,6 @@
                 pipe_finish_writer.send(get_exception_traceback())
             print(f"Initialization failed. warmup error: {e}")
             raise e
->>>>>>> 690d162d
 
         if pipe_finish_writer is not None:
             pipe_finish_writer.send("init ok")
@@ -425,75 +348,8 @@
 class Runtime:
     def __init__(
         self,
-<<<<<<< HEAD
-        model_path: str,
-        tokenizer_path: Optional[str] = None,
-        load_format: str = "auto",
-        tokenizer_mode: str = "auto",
-        trust_remote_code: bool = True,
-        mem_fraction_static: float = ServerArgs.mem_fraction_static,
-        max_prefill_num_token: int = ServerArgs.max_prefill_num_token,
-        context_length: int = ServerArgs.context_length,
-        tp_size: int = 1,
-        schedule_heuristic: str = "lpm",
-        attention_reduce_in_fp32: bool = False,
-        random_seed: int = 42,
-        log_level: str = "error",
-        disable_radix_cache: bool = False,
-        enable_flashinfer: bool = False,
-        disable_regex_jump_forward: bool = False,
-        disable_disk_cache: bool = False,
-        api_key: str = "",
-        port: Optional[int] = None,
-        additional_ports: Optional[Union[List[int], int]] = None,
-        cuda_devices: Optional[List[int]] = None,
-        freeze: bool = False,
-        log_prefix_hit: bool = False,
+        log_evel: str = "error",
         gpu_config: Optional[GPUConfig] = None,
-        chunk_prefill_budget: int = 0,
-        hit_trace_window_size: int = 30,
-        report_hit_ratio: bool = True,
-        enable_iterative_eviction: bool = False,
-        enable_partial_eviction: bool = False,
-        **kwargs,   # additional args not specific to sglang
-    ):
-        logger.info(f'mem_fraction_static: {mem_fraction_static}')
-        # host = "127.0.0.1"
-        host = "0.0.0.0"
-        port, additional_ports = handle_port_init(port, additional_ports, tp_size)
-        self.gpu_config = gpu_config
-        self.server_args = ServerArgs(
-            model_path=model_path,
-            tokenizer_path=tokenizer_path,
-            host=host,
-            port=port,
-            additional_ports=additional_ports,
-            load_format=load_format,
-            tokenizer_mode=tokenizer_mode,
-            trust_remote_code=trust_remote_code,
-            mem_fraction_static=mem_fraction_static,
-            max_prefill_num_token=max_prefill_num_token,
-            context_length=context_length,
-            tp_size=tp_size,
-            schedule_heuristic=schedule_heuristic,
-            attention_reduce_in_fp32=attention_reduce_in_fp32,
-            random_seed=random_seed,
-            log_level=log_level,
-            cuda_devices=cuda_devices,
-            freeze=freeze,
-            log_prefix_hit=log_prefix_hit,
-            disable_radix_cache=disable_radix_cache,
-            enable_flashinfer=enable_flashinfer,
-            disable_regex_jump_forward=disable_regex_jump_forward,
-            disable_disk_cache=disable_disk_cache,
-            api_key=api_key,
-            chunk_prefill_budget=chunk_prefill_budget,
-            hit_trace_window_size=hit_trace_window_size,
-            report_hit_ratio=report_hit_ratio,
-            enable_iterative_eviction=enable_iterative_eviction,
-            enable_partial_eviction=enable_partial_eviction
-=======
-        log_evel: str = "error",
         model_overide_args: Optional[dict] = None,
         *args,
         **kwargs,
@@ -506,7 +362,6 @@
             self.server_args.port,
             self.server_args.additional_ports,
             self.server_args.tp_size,
->>>>>>> 690d162d
         )
 
         self.url = self.server_args.url()
@@ -519,14 +374,10 @@
 
         self.pid = None
         pipe_reader, pipe_writer = mp.Pipe(duplex=False)
-<<<<<<< HEAD
-        proc = mp.Process(target=launch_server, args=(self.server_args, pipe_writer, gpu_config))
-=======
         proc = mp.Process(
             target=launch_server,
-            args=(self.server_args, pipe_writer, model_overide_args),
-        )
->>>>>>> 690d162d
+            args=(self.server_args, pipe_writer, gpu_config, model_overide_args),
+        )
         proc.start()
         pipe_writer.close()
         self.pid = proc.pid
