--- conflicted
+++ resolved
@@ -54,13 +54,9 @@
 from sglang.srt.managers.tokenizer_manager import TokenizerManager
 from sglang.srt.server_args import PortArgs, ServerArgs
 from sglang.srt.utils import handle_port_init
-<<<<<<< HEAD
 import logging
-import datetime
-=======
 from starlette.middleware.base import BaseHTTPMiddleware
 from starlette.responses import JSONResponse
->>>>>>> 24e59f53
 
 asyncio.set_event_loop_policy(uvloop.EventLoopPolicy())
 logger = logging.getLogger('server')
@@ -615,7 +611,7 @@
                             "max_new_tokens": 16,
                         },
                     },
-<<<<<<< HEAD
+                    headers=headers,
                     timeout=60,
                 )
                 # print(f"Warmup done. model response: {res.json()['text']}")
@@ -626,20 +622,6 @@
                 else:
                     print(e, flush=True)
                 return
-=======
-                },
-                headers=headers,
-                timeout=60,
-            )
-            # print(f"Warmup done. model response: {res.json()['text']}")
-            # print("=" * 20, "Server is ready", "=" * 20, flush=True)
-        except requests.exceptions.RequestException as e:
-            if pipe_finish_writer is not None:
-                pipe_finish_writer.send(str(e))
-            else:
-                print(e, flush=True)
-            return
->>>>>>> 24e59f53
 
         if pipe_finish_writer is not None:
             pipe_finish_writer.send("init ok")
@@ -699,17 +681,14 @@
             attention_reduce_in_fp32=attention_reduce_in_fp32,
             random_seed=random_seed,
             log_level=log_level,
-<<<<<<< HEAD
             cuda_devices=cuda_devices,
             freeze=freeze,
             log_prefix_hit=log_prefix_hit,
-=======
             disable_radix_cache=disable_radix_cache,
             enable_flashinfer=enable_flashinfer,
             disable_regex_jump_forward=disable_regex_jump_forward,
             disable_disk_cache=disable_disk_cache,
             api_key=api_key,
->>>>>>> 24e59f53
         )
 
         self.url = self.server_args.url()
