--- conflicted
+++ resolved
@@ -32,14 +32,11 @@
     enable_flashinfer: bool = False
     disable_regex_jump_forward: bool = False
     disable_disk_cache: bool = False
-<<<<<<< HEAD
     cuda_devices: Optional[List[int]] = None
     metrics_buffer_size: int = 5
     freeze: bool = False
     log_prefix_hit: bool = False
-=======
     api_key: str = ""
->>>>>>> 24e59f53
 
     def __post_init__(self):
         if self.tokenizer_path is None:
@@ -210,7 +207,6 @@
             help="Disable disk cache to avoid possible crashes related to file system or high concurrency.",
         )
         parser.add_argument(
-<<<<<<< HEAD
             "--cuda-devices",
             help="Cuda devices.",
         )
@@ -229,12 +225,12 @@
             "--log-prefix-hit",
             action="store_true",
             help="Whether the server should log prefix hit",
-=======
+        )
+        parser.add_argument(
             "--api-key",
             type=str,
             default=ServerArgs.api_key,
             help="Set API Key",
->>>>>>> 24e59f53
         )
 
     @classmethod
