--- conflicted
+++ resolved
@@ -48,7 +48,6 @@
     disable_radix_cache: bool = False
     disable_regex_jump_forward: bool = False
     disable_disk_cache: bool = False
-<<<<<<< HEAD
     cuda_devices: Optional[List[int]] = None
     metrics_buffer_size: int = 5
     freeze: bool = False
@@ -59,8 +58,6 @@
     report_hit_ratio: bool = True
     enable_iterative_eviction: bool = False
     enable_partial_eviction: bool = False
-=======
->>>>>>> 690d162d
 
     def __post_init__(self):
         if self.tokenizer_path is None:
@@ -164,12 +161,7 @@
             "--schedule-heuristic",
             type=str,
             default=ServerArgs.schedule_heuristic,
-<<<<<<< HEAD
             help="Schudule mode: [lpm, weight, random, fcfs, fcfs-mpq]",
-=======
-            choices=["lpm", "random", "fcfs", "dfs-weight"],
-            help="Scheduling Heuristic.",
->>>>>>> 690d162d
         )
         parser.add_argument(
             "--schedule-conservativeness",
@@ -255,7 +247,6 @@
             action="store_true",
             help="Disable disk cache to avoid possible crashes related to file system or high concurrency.",
         )
-<<<<<<< HEAD
         parser.add_argument(
             "--cuda-devices",
             help="Cuda devices.",
@@ -310,8 +301,6 @@
             action='store_true',
             help='Enable partial eviction feedback.',
         )
-=======
->>>>>>> 690d162d
 
     @classmethod
     def from_cli_args(cls, args: argparse.Namespace):
