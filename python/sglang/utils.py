--- conflicted
+++ resolved
@@ -10,13 +10,10 @@
 from concurrent.futures import ThreadPoolExecutor
 from io import BytesIO
 from json import dumps
-<<<<<<< HEAD
 import aiohttp
 import asyncio
-=======
 
 import numpy as np
->>>>>>> 690d162d
 import requests
 
 
