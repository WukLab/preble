--- conflicted
+++ resolved
@@ -177,7 +177,6 @@
 # Plots
 *.png
 *.pdf
-<<<<<<< HEAD
 *.nsys-rep
 *.ncu-rep
 logs/
@@ -192,9 +191,6 @@
 CREATOR
 apibench_data
 ToolAlpaca
-=======
 
 # personnal
-work_dirs/
-*.csv
->>>>>>> 690d162d
+work_dirs/