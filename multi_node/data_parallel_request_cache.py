--- conflicted
+++ resolved
@@ -72,12 +72,7 @@
         self.lock = threading.Lock()
         self.counter = 0
 
-<<<<<<< HEAD
-
-    def select_runtime(self, text, experiment_id, request_id, input_ids=None, sampling_params=None) -> int:
-=======
     def select_runtime(self, text, experiment_id, request_id, input_ids=None, sampling_params=None, *args, **kwargs) -> int:
->>>>>>> c2d9126d
         if self.runtime_selection_policy == DataParallelRuntimeSelectionPolicy.RANDOM:
             selected_runtime = random.randint(0, self.total_nodes - 1)
         elif self.runtime_selection_policy == DataParallelRuntimeSelectionPolicy.ROUND_ROBIN:
