--- conflicted
+++ resolved
@@ -153,16 +153,9 @@
         self.current_experiment_state_time = None
         self.simulate = simulate
 
-<<<<<<< HEAD
         self.scheduling_overheads = []
         self.num_iters = 0
 
-
-    # TODO Load runtimes in parallel to reduce cold start time
-        # Potentially extract this to the parent model node loder to effeciently load multiple models in parallel
-    # Send context-length like params from input
-=======
->>>>>>> 5fc91bb9
     def load_runtimes(self, model_path, gpu_configs, **kwargs):
         logging.info(kwargs)
         def load_runtime(config: GPUConfig):
@@ -288,25 +281,9 @@
         workload_config: WorkloadConfig,
     ):
         self.current_experiment_state_time = time.time()
-<<<<<<< HEAD
         loop = asyncio.get_event_loop()
         loop.create_task(self.request_router.custom_selector.cache.update_loop())
-        async def get_request(
-            input_requests,
-            request_rate: float,
-        ):
-            input_requests = iter(input_requests)
-            for i, request in enumerate(input_requests):
-                yield request
-                if request_rate == float("inf"):
-                    continue
-                if not send_out_times:
-                    interval = np.random.exponential(1.0 / request_rate)
-                else:
-                    interval = send_out_times[i + 1] - send_out_times[i]
-                await asyncio.sleep(interval)
-=======
->>>>>>> 5fc91bb9
+        
         if self.start_time is None:
             self.start_time = time.time()
         tasks: List[asyncio.Task] = []
@@ -362,11 +339,7 @@
 
             for task in pending:
                 task.cancel()
-<<<<<<< HEAD
             self.num_iters = self.request_router.custom_selector.cache.num_iters // 2
-=======
-
->>>>>>> 5fc91bb9
             return [task.result() for task in done]
 
         except asyncio.CancelledError:
