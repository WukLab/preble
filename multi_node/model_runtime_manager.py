--- conflicted
+++ resolved
@@ -200,14 +200,8 @@
     ):
         if self.simulate:
             simulator = Simulation(self.runtimes, self.request_router)
-<<<<<<< HEAD
-            simulator.warm_up()
-            print(f"Finished warmup with init")
-            simulator.initialize_all_request_with_rps(requests, request_rate, exp_time)
-=======
             # simulator.warm_up()
             simulator.initialize_all_request_with_rps(requests, request_rate, exp_time, send_out_times)
->>>>>>> 43af3faf
             simulator.start_model_forwarding_loop()
             return simulator.run()
         else:
@@ -236,14 +230,7 @@
             request_rate: float,
         ):
             input_requests = iter(input_requests)
-<<<<<<< HEAD
-            i = 0
-            for request in input_requests:
-                i += 1
-                print(f"Sent request {i}")
-=======
             for i, request in enumerate(input_requests):
->>>>>>> 43af3faf
                 yield request
                 if request_rate == float("inf"):
                     continue
@@ -316,73 +303,54 @@
             self.request_sent_time.append(time.time() - self.start_time)
             ttft = 0
             most_recent_timestamp = st
-            # try:
-            async with session.post(url=api_url, json=payload) as response:
-                if response.status == 200:
-                    async for chunk in response.content:
-                        chunk = chunk.strip()
-                        if not chunk:
-                            continue
-
-                        chunk = remove_prefix(chunk.decode("utf-8"), "data:").strip()
-                        if chunk == "[DONE]":
-                            output.success = True
-                        else:
-                            data = json.loads(chunk)
-                            timestamp = time.perf_counter()
-                            # First token
-                            if ttft == 0:
-                                ttft = time.perf_counter() - st
-                                output.ttft = ttft
-
-                            # Decoding phase
-                            else:
-<<<<<<< HEAD
-                                output.itl.append(timestamp -
-                                                most_recent_timestamp)
-
-                            most_recent_timestamp = timestamp
-                        output.request_latency = time.perf_counter() - st
-                        output.generated_text = data["text"]
-                        output.output_len = data['meta_info']['completion_tokens']
-                    output.global_time = time.time() - self.current_experiment_state_time
-                    # print(data["meta_info"])
-                else:
-                    output.error = response.reason
-                    output.success = False
-            # except Exception as e:
-            #     output.success = False
-            #     exc_info = sys.exc_info()
-            #     output.error = "".join(traceback.format_exception(*exc_info))
-=======
-                                data = json.loads(chunk)
-                                timestamp = time.perf_counter()
-                                # First token
-                                if ttft == 0:
-                                    ttft = time.perf_counter() - st
-                                    output.ttft = ttft
-
-                                # Decoding phase
-                                else:
-                                    output.itl.append(timestamp -
-                                                    most_recent_timestamp)
-
-                                most_recent_timestamp = timestamp
-                            output.request_latency = time.perf_counter() - st
-                            output.generated_text = data["text"]
-                            output.output_len = data['meta_info']['completion_tokens']
-                            output.arrival_time = data['meta_info']['arrival_time'] - self.current_experiment_state_time
-                            output.append_to_queue_time = data['meta_info']['append_to_queue_time'] - self.current_experiment_state_time
-                        output.global_time = time.time() - self.current_experiment_state_time
-                        # print(data["meta_info"])
-                    else:
-                        output.error = response.reason
-                        output.success = False
+            try:
+              async with session.post(url=api_url, json=payload) as response:
+                  if response.status == 200:
+                      async for chunk in response.content:
+                          chunk = chunk.strip()
+                          if not chunk:
+                              continue
+
+                          chunk = remove_prefix(chunk.decode("utf-8"), "data:").strip()
+                          if chunk == "[DONE]":
+                              output.success = True
+                          else:
+                              data = json.loads(chunk)
+                              timestamp = time.perf_counter()
+                              # First token
+                              if ttft == 0:
+                                  ttft = time.perf_counter() - st
+                                  output.ttft = ttft
+
+                              # Decoding phase
+                              else:
+                                  data = json.loads(chunk)
+                                  timestamp = time.perf_counter()
+                                  # First token
+                                  if ttft == 0:
+                                      ttft = time.perf_counter() - st
+                                      output.ttft = ttft
+
+                                  # Decoding phase
+                                  else:
+                                      output.itl.append(timestamp -
+                                                      most_recent_timestamp)
+
+                                  most_recent_timestamp = timestamp
+                              output.request_latency = time.perf_counter() - st
+                              output.generated_text = data["text"]
+                              output.output_len = data['meta_info']['completion_tokens']
+                              output.arrival_time = data['meta_info']['arrival_time'] - self.current_experiment_state_time
+                              output.append_to_queue_time = data['meta_info']['append_to_queue_time'] - self.current_experiment_state_time
+                          output.global_time = time.time() - self.current_experiment_state_time
+                          # print(data["meta_info"])
+                      else:
+                          output.error = response.reason
+                          output.success = False
             except Exception:
                 output.success = False
                 exc_info = sys.exc_info()
                 output.error = "".join(traceback.format_exception(*exc_info))
->>>>>>> 43af3faf
         #  throughput as token generated per second
         output.scheduling_overhead = scheduling_overhead
         output.tpot = (output.request_latency - output.ttft) / (output.output_len - 1)
