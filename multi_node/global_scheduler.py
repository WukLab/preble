from collections import defaultdict
from datetime import datetime, timedelta
from greedy_lp import RequestFuncOutput
from global_lru_cache import LPRadixCache, LPTreeNode
import time
import numpy as np
import threading
import heapq
from collections import deque
from typing import List, Tuple
from transformers import AutoTokenizer
import logging
tokenizer = AutoTokenizer.from_pretrained("mistralai/Mistral-7B-v0.1")

logger = logging.getLogger(__name__)

class SlidingWindowHistogram:
    def __init__(self, window_duration: timedelta, gpu_allocations, num_gpus=2, enable_miss_rate=True):
        self.window_duration = window_duration
        self.gpu_allocations = gpu_allocations
        self.histogram = defaultdict(int)
        self.node_to_count = defaultdict(int)

        self.timestamps: List[Tuple[datetime, LPTreeNode, LPTreeNode]] = []
        self.num_gpus = num_gpus
        self.enable_miss_rate = enable_miss_rate
        self.prev_mis_rates = {}
        self.hit_tokens = defaultdict(int)
        self.prompt_tokens = defaultdict(int)

    def update(self, timestamp, node: LPTreeNode, leaf_node: LPTreeNode):
        self.timestamps.append((timestamp, node, leaf_node))
        self.histogram[node] += 1 * leaf_node.context_length
        self.node_to_count[node] += 1

        # of being evicted or not
        self.hit_tokens[node] += leaf_node.context_length - leaf_node.num_tokens
        self.prompt_tokens[node] += leaf_node.context_length

        self.prev_mis_rates[node] = 1 - (self.hit_tokens[node] / self.prompt_tokens[node])
        self._remove_old_entries(timestamp)

    def _remove_old_entries(self, current_timestamp):
        window_start = current_timestamp - self.window_duration
        while self.timestamps and self.timestamps[0][0] < window_start:
            timestamp, node, leaf_node = self.timestamps.pop(0)
            self.histogram[node] -= 1 * leaf_node.context_length
            self.node_to_count[node] -= 1
            if self.histogram[node] <= 0:
                del self.histogram[node]
                del self.node_to_count[node]
                del self.prev_mis_rates[node]
                del self.hit_tokens[node]
                del self.prompt_tokens[node]
                self.gpu_allocations[node] = set() # Reset the gpu allocation outside the time window

    def rename_node(self, old_node, new_node):
        if old_node in self.histogram:
            self.histogram[new_node] = self.histogram.pop(old_node)
            self.node_to_count[new_node] = self.node_to_count.pop(old_node)
            self.prev_mis_rates[new_node] = self.prev_mis_rates.pop(old_node)
            self.hit_tokens[new_node] = self.hit_tokens.pop(old_node)
            self.prompt_tokens[new_node] = self.prompt_tokens.pop(old_node)
            timestamps = []
            for timestamp, important_node, leaf_node in self.timestamps:
                if important_node == old_node:
                    important_node = new_node
                timestamps.append((timestamp, important_node, leaf_node))
            self.timestamps = timestamps

    def query(self):
        return dict(self.histogram)

    def current_allocation_per_gpu(self):
        allocation = [0 for _ in range(self.num_gpus)]
        node: LPTreeNode
        for node, cost in self.histogram.items():
            for gpu in self.gpu_allocations.get(node, {}):
                if self.enable_miss_rate:
                    allocation[gpu] += cost / len(self.gpu_allocations.get(node)) * self.prev_mis_rates[node] # potentionally divide by length of node.cached_gpus here
                else:
                    allocation[gpu] += cost / len(self.gpu_allocations.get(node))
        return allocation

    def current_allocation_per_gpu_with_atleast_min_load(self, min_load=2):
        allocation = [0 for _ in range(self.num_gpus)]
        node: LPTreeNode
        for node, cost in self.histogram.items():
            for gpu in self.gpu_allocations.get(node, {}):
                if self.node_to_count[node] < min_load:
                    continue
                if self.enable_miss_rate:
                    allocation[gpu] += cost / len(self.gpu_allocations.get(node)) * self.prev_mis_rates[node] # potentionally divide by length of node.cached_gpus here
                else:
                    allocation[gpu] += cost / len(self.gpu_allocations.get(node)) # potentionally divide by length of node.cached_gpus here

        return allocation

class TTFTWindowedOverloadedDetector:
    # TTFT is a good indicator of overloaded

    def __init__(self, window_duration=timedelta(minutes=3)):
        self.data = {}
        self.window_duration = window_duration
        self.half_window_duration = window_duration / 2

    def add_data_point(self, timestamp, node, gpu, value):
        """ Add a new data point and remove outdated entries. """
        key = (node, gpu)
        if key not in self.data:
            self.data[key] = deque()
        self.data[key].append((timestamp, value))
        self.purge_old_data(key, timestamp)

    def purge_old_data(self, key, current_time):
        """ Remove data points that are older than the time window. """
        while self.data[key] and self.data[key][0][0] < current_time - self.window_duration:
            self.data[key].popleft()

    def rename_node(self, old_node, new_node, runtime_idx):
        old_key = (old_node, runtime_idx)
        new_key = (new_node, runtime_idx)
        if old_key in self.data:
            self.data[new_key] = self.data.pop(old_key)

    def calculate_half_window_averages(self, key):
        """ Calculate averages for the first and second halves of the window. """
        first_half = []
        second_half = []
        half_window_cutoff = datetime.now() - self.half_window_duration
        if key not in self.data:
            return None, None
        for timestamp, value in self.data[key]:
            if timestamp < half_window_cutoff:
                first_half.append(value)
            else:
                second_half.append(value)
        if len(first_half) == 0:
            return None, None
        if len(second_half) == 0:
            return  None, None
        avg_first_half = sum(first_half) / len(first_half) if first_half else 0
        avg_second_half = sum(second_half) / len(second_half) if second_half else 0

        return avg_first_half, avg_second_half
    
    def delete_after_allocation(self, node, gpu):
        key = (node, gpu)
        if key in self.data:
            del self.data[key]

    def is_node_overloaded(self, node, gpu):
        """ Check if node is overloaded """
        key = (node, gpu)
        avg_first_half, avg_second_half = self.calculate_half_window_averages(key)
        if avg_first_half is None and avg_second_half is None:
            return False
        return avg_second_half >= 2 * avg_first_half


class GlobalScheduler:
    def __init__(self, num_nodes=2, enable_eviction=False, enable_rebalancing=True, enable_miss_rate=True) -> None:
        self.num_gpus = num_nodes
        self.gpu_allocations = {}
        self.counter = 0
        self.enable_eviction = True # enable_eviction
        self.per_gpu_load = {i: 0 for i in range(num_nodes)}
        self.all_gpus = set(range(num_nodes))

        self.mem_cost = [0 for _ in range(num_nodes)]
        self.num_gpus = num_nodes
        self.metrics_dict = []
        self.lock = threading.Lock()
<<<<<<< HEAD
        self.histogram = SlidingWindowHistogram(window_duration=timedelta(minutes=3), gpu_allocations=self.gpu_allocations, num_gpus=self.num_gpus)
        self.cache = LPRadixCache(histogram=self.histogram, num_gpus=self.num_gpus, lock=self.lock)
=======
        self.enable_miss_rate = enable_miss_rate

        self.histogram = SlidingWindowHistogram(window_duration=timedelta(minutes=3), gpu_allocations=self.gpu_allocations, num_gpus=self.num_gpus, enable_miss_rate=self.enable_miss_rate)
        self.cache = LPRadixCache(histogram=self.histogram, num_gpus=self.num_gpus)
>>>>>>> 3a6a04c3
        self.max_tokens_gpu = [198516 for _ in range(num_nodes)]
        self.HIGH_LOAD_THRESHOLD = 1.4
        self.overload_detector = TTFTWindowedOverloadedDetector(window_duration=timedelta(minutes=3))
        self.enable_rebalancing = enable_rebalancing
        self.avg_hit_rate_queues = [deque(maxlen=200) for _ in range(num_nodes)] 


    
    # Consider Split nodes
    def handle_split_nodes_gpu_allocations(self, split_nodes, gpu_allocations):
        for child_node, new_node in split_nodes.items():
            # FIXME: this should be a deepcopy
            gpu_allocations[new_node] = gpu_allocations[child_node].copy()

    def handle_split_node_histogram(self, split_nodes):
        for child, parent_node in split_nodes.items():
            if self.is_large_node(parent_node) and not self.is_large_node(child): # new node is parent is now larger
                self.histogram.rename_node(child, parent_node)
                for gpu in self.gpu_allocations.get(child, {}):
                    self.overload_detector.rename_node(child, parent_node, gpu)

    # Recursively update get/update parent gpu allocation
    def get_parent_gpu_allocation(self, node: LPTreeNode):
        if not node:
            return self.all_gpus
        if self.gpu_allocations.get(node):
            return self.gpu_allocations.get(node)
        return self.get_parent_gpu_allocation(node.parent)

    def update_gpu_cache_for_parent(self,node: LPTreeNode, gpu_id):
        if not node:
            return
        node.cached_gpus = node.cached_gpus.union(gpu_id)
        self.update_cached_gpus_of_parent(node.parent, gpu_id)

    def update_gpu_allocation_for_parent(self, node: LPTreeNode, gpu_id):
        if not node:
            return
        self.gpu_allocations[node] = self.gpu_allocations.get(node, set()).union(gpu_id)
        self.update_gpu_allocation_for_parent(node.parent, gpu_id)

    def is_small_node(self, node: LPTreeNode):
        return not self.is_large_node(node)

    def is_large_node(self, node: LPTreeNode):
        return node.num_tokens > node.context_length - node.num_tokens

    def get_important_node(self, node: LPTreeNode):
        if self.is_large_node(node):
            return node
        return self.get_important_node(node.parent)

    def get_recomp_cost(self, node: LPTreeNode, gpu_id, histogram: SlidingWindowHistogram):
        if not node:
            return 0
        if node.has_cached_gpu(gpu_id):
            return 0
        else:
            return histogram.histogram.get(node, 1) + self.get_recomp_cost(node.parent, gpu_id, histogram)

    def get_recomp_cost_basic(self, node: LPTreeNode, gpu_id):
        if not node:
            return 0
        if node.has_cached_gpu(gpu_id):
            return 0
        else:
            ref_cnt_cached = sum([node.ref_counter[gpu] for gpu in node.cached_gpus])
            return node.num_tokens * ref_cnt_cached + self.get_recomp_cost_basic(node.parent, gpu_id)


    def evict_callback(self, node: LPTreeNode, runtime_selected: int):
        """Method to handle eviction logic."""
        # TODO: Maybe update the parent if child has no parent
        node.evicted_gpus.add(runtime_selected)
        node.cached_gpus.remove(runtime_selected)
        def remove_allocations_recursive_for_children(node: LPTreeNode, runtime_selected):
            if node not in self.gpu_allocations or runtime_selected not in self.gpu_allocations[node]:
                return
            self.gpu_allocations[node].remove(runtime_selected)
            for child in node.children.values():
                self.remove_allocations_recursive_for_children(child, runtime_selected)
        if self.is_large_node(node):
            remove_allocations_recursive_for_children(node, runtime_selected)
            # Remove all of it's children as well?
        return len(node.value)

    def handle_eviction(self, runtime_selected):
        current_max_tokens = self.max_tokens_gpu[runtime_selected]
        assert self.cache.allocated_size(runtime_selected) >= 0
        if self.cache.allocated_size(runtime_selected) > current_max_tokens:
            num_tokens = self.cache.allocated_size(runtime_selected) - current_max_tokens
            self.cache.evict_with_runtime_id_without_removing(num_tokens, lambda node: self.evict_callback(node, runtime_selected), runtime_selected)
            print(f"GPU {runtime_selected} Evictable size: ", self.cache.allocated_size(runtime_selected), current_max_tokens)

    def runtime_selector(
        self,
        text: str = None,
        request_id: str = None,
        input_ids=None,
        sampling_params=None,
        runtime_id_with_highest_hit_rate=None,
        hit_rates=None,
        *args, **kwargs,
    ):
        # Tokenize the text
        start_time = time.time()
        with self.lock:
            # if hit_rates:
            #     for gpu_id, hit_rate_gpu in enumerate(hit_rates):
            #         self.avg_hit_rate_queues[gpu_id].append(hit_rate_gpu)
            #     self.prev_mis_rates = [(1 - np.mean(queue)) for queue in self.avg_hit_rate_queues]
            #     if self.counter % 1000:
            #         logging.info(self.prev_mis_rates)
            split_nodes = {}
            leaf_node = self.cache.insert(tuple(input_ids), split_nodes=split_nodes)
            
            self.handle_split_nodes_gpu_allocations(split_nodes, self.gpu_allocations) # copies split node gpu allocation
            self.handle_split_node_histogram(split_nodes)

            important_node = self.get_important_node(leaf_node)
            if leaf_node.num_tokens < leaf_node.context_length - leaf_node.num_tokens: # check that gpu allocation exists for important node
                gpu_selected = self.get_parent_gpu_allocation(leaf_node)
            else:
                if runtime_id_with_highest_hit_rate is None:
                    recom_costs = []
                    for gpu_id in range(self.num_gpus):
                        recomputation_cost = self.get_recomp_cost_basic(leaf_node.parent, gpu_id)
                        recom_costs.append(recomputation_cost)
                    histogram_mem_cost = self.histogram.current_allocation_per_gpu()
                    gpu_selected = int(np.argmin([recom_costs[gpu_id] + histogram_mem_cost[gpu_id] for gpu_id in range(self.num_gpus)]))
                    gpu_selected = set([gpu_selected])
                else:
                    gpu_selected = set([runtime_id_with_highest_hit_rate])

            self.histogram.update(datetime.now(), important_node, leaf_node)
            self.update_gpu_allocation_for_parent(leaf_node, gpu_selected)
            runtime_idx = list(gpu_selected)[0]
            if len(gpu_selected) > 1:
                runtime_idx = int(np.random.choice(list(gpu_selected)))
            self.counter += 1
            
            self.per_gpu_load[runtime_idx] += 1
            self.cache.update_allocated_size(leaf_node, runtime_idx)
    
            if self.enable_rebalancing:
                self.handle_important_node_stealing(runtime_idx)
                # self.work_steal_low_loaded_prefixes()

        self.metrics_dict.append(
            {
                "text": text,
                "rid": request_id,
                "selected_runtime": runtime_idx,
                "overhead": time.time() - start_time,
            }
        )
        return runtime_idx
    
    def finish_request(
        self, text: str = None, request_id: str = None, input_ids=None, func_output: RequestFuncOutput=None
    ):
        with self.lock:
            runtime_id = func_output.runtime_selected
            self.update_overload_detector(input_ids, runtime_id, func_output)
            self.cache.remove_completed_input_ids(input_ids, runtime_id)

    def handle_important_node_stealing(self, scheduled_idx):
        if sum(self.per_gpu_load.values()) < 50:
            return
        allocation_cost_per_gpu = self.histogram.current_allocation_per_gpu_with_atleast_min_load(2)
        allocations_with_indices = [(gpu_id, allocation_cost_per_gpu[gpu_id]) for gpu_id in range(len(allocation_cost_per_gpu))]
        # logger.info(allocations_with_indices)
        allocations_with_indices = list(sorted(allocations_with_indices, key=lambda x: -x[1]))
        self.handle_important_node_stealing_recursive(allocations_with_indices)

    def handle_important_node_stealing_recursive(self, allocation_cost_with_devices):
        if len(allocation_cost_with_devices) == 1:
            return
        larger_device, larger_allocation_cost = allocation_cost_with_devices[0]
        smaller_device, smaller_device_allocation_cost = allocation_cost_with_devices[-1] # Last element is the smallest

        if larger_allocation_cost < self.HIGH_LOAD_THRESHOLD * smaller_device_allocation_cost:
            return
        # if self.per_gpu_load[larger_device] < self.HIGH_LOAD_THRESHOLD * self.per_gpu_load[smaller_device]:
        #     return
        
        # Use a min heap to manage node costs
        node_cost_for_gpu = []
        for node, cost in self.histogram.histogram.items():
            # If after adjusting the nodes, the allocation difference is valid, allow adjustment
            # if larger_device in self.gpu_allocations.get(node) and self.histogram.node_to_count[node] > 1:
            #     heapq.heappush(node_cost_for_gpu, (cost, node))
            if larger_device in self.gpu_allocations.get(node) and self.is_large_node(node) and self.histogram.node_to_count[node] > 1:
                heapq.heappush(node_cost_for_gpu, (cost, node))

        if len(node_cost_for_gpu) == 1:
            # Handle load splitting a single node in two
            cost, node = node_cost_for_gpu[0] 
            cost /= 2 # load is now split into two
            # if not node.has_cached_gpu(smaller_device) and self.overload_detector.is_node_overloaded(node, larger_device): 
            if smaller_device not in self.gpu_allocations[node] and self.overload_detector.is_node_overloaded(node, larger_device): 
                # Copying the node to the smallest device will not change the larger allocation
                larger_allocation_cost -= cost
                smaller_device_allocation_cost += cost
                self.gpu_allocations[node].add(smaller_device)
                self.overload_detector.delete_after_allocation(node, larger_device)

                
        else:
            while node_cost_for_gpu:
                node: LPTreeNode
                cost, node = heapq.heappop(node_cost_for_gpu)

                assert self.is_large_node(node)
                # if node.has_cached_gpu(smaller_device): # Avoid copying an existing device
                # if smaller_device in self.gpu_allocations[node]:
                #     continue

                if larger_allocation_cost - cost < smaller_device_allocation_cost + cost:
                    break
                larger_allocation_cost -= cost
                smaller_device_allocation_cost += cost
                self.gpu_allocations[node] = {smaller_device}
                self.update_children(node, smaller_device)
        
                # if larger_allocation_cost < self.HIGH_LOAD_THRESHOLD * smaller_device_allocation_cost:
                #     return
            # Upstead the sorted allocation based on the new smallest allocation
        allocation_cost_with_devices[0] = (larger_device, larger_allocation_cost)
        allocation_cost_with_devices[-1] = (smaller_device, smaller_device_allocation_cost)
        self.handle_important_node_stealing_recursive(allocation_cost_with_devices[1:])

    def update_children(self, node: LPTreeNode, gpu_id):
        for child in node.children.values():
            self.gpu_allocations[child] = {gpu_id}
            self.update_children(child, gpu_id)
    
    def print(self):
        self._print_helper(self.cache.root_node, 0)

    def _print_helper(self, node: LPTreeNode, indent=0, depth=0):
        for key, child in node.children.items():
            allocated_gpus = self.gpu_allocations.get(child, set())
            print(f"{' ' * indent}{tokenizer.decode(child.value)[:20].strip()} Cached: {child.cached_gpus} Allocated: {allocated_gpus} Evicted: {child.evicted_gpus} {len(child.value)}")
            self._print_helper(child, indent=indent + 2, depth=depth + 1)

    def work_steal_low_loaded_prefixes(self):
        low_load_nodes = []
        allocation_cost_per_gpu = self.histogram.current_allocation_per_gpu_with_atleast_min_load_or_zero_ref(2)
        max_req = max(max(allocation_cost_per_gpu), 1)
        normalized_mem_cost = [x / max_req for x in allocation_cost_per_gpu]
        if self.counter < 20:
            return None
        for runtime_id, node in enumerate(normalized_mem_cost):
            if node < 0.1:
                low_load_nodes.append(runtime_id)
        if not low_load_nodes:
            return None
        y = len(low_load_nodes)
        x = self.num_gpus - y
        for runtime_id in low_load_nodes:
            if np.random.rand() < y/(x + y): # Steal the node

                return runtime_id
        return None

    def update_overload_detector(self, input_ids, runtime_idx, func_output: RequestFuncOutput):
        # Overload detector based on the current ttft
        leaf_node = self.cache.find_node(input_ids)
        important_node = self.get_important_node(leaf_node)
        self.overload_detector.add_data_point(datetime.now(), important_node, runtime_idx, func_output.ttft)
    <|MERGE_RESOLUTION|>--- conflicted
+++ resolved
@@ -171,15 +171,10 @@
         self.num_gpus = num_nodes
         self.metrics_dict = []
         self.lock = threading.Lock()
-<<<<<<< HEAD
-        self.histogram = SlidingWindowHistogram(window_duration=timedelta(minutes=3), gpu_allocations=self.gpu_allocations, num_gpus=self.num_gpus)
+        self.enable_miss_rate = enable_miss_rate
+
+        self.histogram = SlidingWindowHistogram(window_duration=timedelta(minutes=3), gpu_allocations=self.gpu_allocations, num_gpus=self.num_gpus, enable_miss_rate=self.enable_miss_rate)
         self.cache = LPRadixCache(histogram=self.histogram, num_gpus=self.num_gpus, lock=self.lock)
-=======
-        self.enable_miss_rate = enable_miss_rate
-
-        self.histogram = SlidingWindowHistogram(window_duration=timedelta(minutes=3), gpu_allocations=self.gpu_allocations, num_gpus=self.num_gpus, enable_miss_rate=self.enable_miss_rate)
-        self.cache = LPRadixCache(histogram=self.histogram, num_gpus=self.num_gpus)
->>>>>>> 3a6a04c3
         self.max_tokens_gpu = [198516 for _ in range(num_nodes)]
         self.HIGH_LOAD_THRESHOLD = 1.4
         self.overload_detector = TTFTWindowedOverloadedDetector(window_duration=timedelta(minutes=3))
