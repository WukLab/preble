from collections import defaultdict
from datetime import datetime, timedelta
from greedy_lp import RequestFuncOutput
from global_lru_cache import LPRadixCache, LPTreeNode
import time
import numpy as np
import threading
import heapq
from collections import deque
from typing import List, Tuple
from transformers import AutoTokenizer
tokenizer = AutoTokenizer.from_pretrained("mistralai/Mistral-7B-v0.1")

class SlidingWindowHistogram:
    def __init__(self, window_duration: timedelta, gpu_allocations, num_gpus=2):
        self.window_duration = window_duration
        self.gpu_allocations = gpu_allocations
        self.histogram = defaultdict(int)
        self.timestamps: List[Tuple[datetime, LPTreeNode, LPTreeNode]] = []
        self.num_gpus = num_gpus

    def update(self, timestamp, node: LPTreeNode, leaf_node: LPTreeNode):
        self.timestamps.append((timestamp, node, leaf_node))
        self.histogram[node] += 1 * leaf_node.context_length
        self._remove_old_entries(timestamp)

    def _remove_old_entries(self, current_timestamp):
        window_start = current_timestamp - self.window_duration
        while self.timestamps and self.timestamps[0][0] < window_start:
            timestamp, node, leaf_node = self.timestamps.pop(0)
            self.histogram[node] -= 1 * leaf_node.context_length
            if self.histogram[node] <= 0:
                del self.histogram[node]
                self.gpu_allocations[node] = set() # Reset the gpu allocation outside the time window

    def rename_node(self, old_node, new_node):
        if old_node in self.histogram:
            self.histogram[new_node] = self.histogram.pop(old_node)
            timestamps = []
            for timestamp, important_node, leaf_node in self.timestamps:
                if important_node == old_node:
                    important_node = new_node
                timestamps.append((timestamp, important_node, leaf_node))
            self.timestamps = timestamps

    def query(self):
        return dict(self.histogram)

    def current_allocation_per_gpu(self):
        allocation = [0 for _ in range(self.num_gpus)]
        node: LPTreeNode
        for node, cost in self.histogram.items():
            for gpu in self.gpu_allocations.get(node, {}):
                allocation[gpu] += cost / len(self.gpu_allocations.get(node))# potentionally divide by length of node.cached_gpus here
        return allocation


class TTFTWindowedOverloadedDetector:
    # TTFT is a good indicator of overloaded

    def __init__(self, window_duration=timedelta(minutes=3)):
        self.data = {}
        self.window_duration = window_duration
        self.half_window_duration = window_duration / 2

    def add_data_point(self, timestamp, node, gpu, value):
        """ Add a new data point and remove outdated entries. """
        key = (node, gpu)
        if key not in self.data:
            self.data[key] = deque()
        self.data[key].append((timestamp, value))
        self.purge_old_data(key, timestamp)

    def purge_old_data(self, key, current_time):
        """ Remove data points that are older than the time window. """
        while self.data[key] and self.data[key][0][0] < current_time - self.window_duration:
            self.data[key].popleft()

    def rename_node(self, old_node, new_node, runtime_idx):
        old_key = (old_node, runtime_idx)
        new_key = (new_node, runtime_idx)
        if old_key in self.data:
            self.data[new_key] = self.data.pop(old_key)

    def calculate_half_window_averages(self, key):
        """ Calculate averages for the first and second halves of the window. """
        first_half = []
        second_half = []
        half_window_cutoff = datetime.now() - self.half_window_duration
        if key not in self.data:
            return None, None
        for timestamp, value in self.data[key]:
            if timestamp < half_window_cutoff:
                first_half.append(value)
            else:
                second_half.append(value)
        if len(first_half) == 0:
            return None, None
        if len(second_half) == 0:
            return  None, None
        avg_first_half = sum(first_half) / len(first_half) if first_half else 0
        avg_second_half = sum(second_half) / len(second_half) if second_half else 0

        return avg_first_half, avg_second_half
    
    def delete_after_allocation(self, node, gpu):
        key = (node, gpu)
        if key in self.data:
            del self.data[key]

    def is_node_overloaded(self, node, gpu):
        """ Check if node is overloaded """
        key = (node, gpu)
        avg_first_half, avg_second_half = self.calculate_half_window_averages(key)
        if avg_first_half is None and avg_second_half is None:
            return False
        return avg_second_half >= 2 * avg_first_half


class HistogramBasedRecompV2:
    def __init__(self, num_nodes=2, enable_eviction=False) -> None:
        self.num_gpus = num_nodes
        self.gpu_allocations = {}
        self.counter = 0
        self.enable_eviction = True # enable_eviction
        self.per_gpu_load = {i: 0 for i in range(num_nodes)}
        self.all_gpus = set(range(num_nodes))

        self.mem_cost = [0 for _ in range(num_nodes)]
        self.num_gpus = num_nodes
        self.metrics_dict = []
        self.lock = threading.Lock()
        self.histogram = SlidingWindowHistogram(window_duration=timedelta(minutes=3), gpu_allocations=self.gpu_allocations, num_gpus=self.num_gpus)
        self.cache = LPRadixCache(histogram=self.histogram, num_gpus=self.num_gpus)
        self.max_tokens_gpu = [198516 for _ in range(num_nodes)]
        self.HIGH_LOAD_THRESHOLD = 1.5
        self.overload_detector = TTFTWindowedOverloadedDetector(window_duration=timedelta(minutes=3))

    # Consider Split nodes
    def handle_split_nodes_gpu_allocations(self, split_nodes, gpu_allocations):
        for child_node, new_node in split_nodes.items():
            gpu_allocations[new_node] = gpu_allocations[child_node].copy()

    def handle_split_node_histogram(self, split_nodes):
        for child, parent_node in split_nodes.items():
            if self.is_large_node(parent_node) and not self.is_large_node(child): # new node is parent is now larger
                self.histogram.rename_node(child, parent_node)
                for gpu in self.gpu_allocations.get(child, {}):
                    self.overload_detector.rename_node(child, parent_node, gpu)

    # Recursively update get/update parent gpu allocation
    def get_parent_gpu_allocation(self, node: LPTreeNode):
        if not node:
            return self.all_gpus
        if self.gpu_allocations.get(node):
            return self.gpu_allocations.get(node)
        return self.get_parent_gpu_allocation(node.parent)

    def update_gpu_cache_for_parent(self,node: LPTreeNode, gpu_id):
        if not node:
            return
        node.cached_gpus = node.cached_gpus.union(gpu_id)
        self.update_cached_gpus_of_parent(node.parent, gpu_id)

    def update_gpu_allocation_for_parent(self, node: LPTreeNode, gpu_id):
        if not node:
            return
        self.gpu_allocations[node] = self.gpu_allocations.get(node, set()).union(gpu_id)
        self.update_gpu_allocation_for_parent(node.parent, gpu_id)

    def is_small_node(self, node: LPTreeNode):
        return not self.is_large_node(node)

    def is_large_node(self, node: LPTreeNode):
        return node.num_tokens > node.context_length - node.num_tokens

    def get_important_node(self, node: LPTreeNode):
        if self.is_large_node(node):
            return node
        return self.get_important_node(node.parent)

    def get_recomp_cost(self, node: LPTreeNode, gpu_id, histogram: SlidingWindowHistogram):
        if not node:
            return 0
        if node.has_cached_gpu(gpu_id):
            return 0
        else:
            return histogram.histogram.get(node, 1) + self.get_recomp_cost(node.parent, gpu_id, histogram)

    def get_recomp_cost_basic(self, node: LPTreeNode, gpu_id):
        if not node:
            return 0
        if node.has_cached_gpu(gpu_id):
            return 0
        else:
            return node.num_tokens * node.ref_counter[gpu_id] + self.get_recomp_cost_basic(node.parent, gpu_id)

    def evict_callback(self, node: LPTreeNode, runtime_selected: int):
        """Method to handle eviction logic."""
        # TODO: Maybe update the parent if child has no parent
        node.evicted_gpus.add(runtime_selected)
        node.cached_gpus.remove(runtime_selected)
        def remove_allocations_recursive_for_children(node: LPTreeNode, runtime_selected):
            if node not in self.gpu_allocations or runtime_selected not in self.gpu_allocations[node]:
                return
            self.gpu_allocations[node].remove(runtime_selected)
            for child in node.children.values():
                self.remove_allocations_recursive_for_children(child, runtime_selected)
        if self.is_large_node(node):
            remove_allocations_recursive_for_children(node, runtime_selected)
            # Remove all of it's children as well?
        return len(node.value)


    def handle_eviction(self, runtime_selected):
        current_max_tokens = self.max_tokens_gpu[runtime_selected]
        assert self.cache.allocated_size(runtime_selected) >= 0
        if self.cache.allocated_size(runtime_selected) > current_max_tokens:
            num_tokens = self.cache.allocated_size(runtime_selected) - current_max_tokens
            self.cache.evict_with_runtime_id_without_removing(num_tokens, lambda node: self.evict_callback(node, runtime_selected), runtime_selected)
            print(f"GPU {runtime_selected} Evictable size: ", self.cache.allocated_size(runtime_selected), current_max_tokens)

    def runtime_selector(
        self,
        text: str = None,
        request_id: str = None,
        input_ids=None,
        sampling_params=None,
        runtime_id_with_highest_hit_rate=None,
        *args, **kwargs,
    ):
        # Tokenize the text
        start_time = time.time()
        with self.lock:
            split_nodes = {}
            leaf_node = self.cache.insert(tuple(input_ids), split_nodes=split_nodes)
            self.handle_split_nodes_gpu_allocations(split_nodes, self.gpu_allocations) # copies split node gpu allocation
            self.handle_split_node_histogram(split_nodes)

            important_node = self.get_important_node(leaf_node)
            if leaf_node.num_tokens < leaf_node.context_length - leaf_node.num_tokens: # check that gpu allocation exists for important node
                gpu_selected = self.get_parent_gpu_allocation(leaf_node)
            else:
                if runtime_id_with_highest_hit_rate is None:
                    recom_costs = []
                    for gpu_id in range(self.num_gpus):
                        recomputation_cost = self.get_recomp_cost_basic(leaf_node.parent, gpu_id)
                        recom_costs.append(recomputation_cost)
                    histogram_mem_cost = self.histogram.current_allocation_per_gpu()
                    gpu_selected = int(np.argmin([recom_costs[gpu_id] + histogram_mem_cost[gpu_id] for gpu_id in range(self.num_gpus)]))
                    gpu_selected = set([gpu_selected])
                else:
                    gpu_selected = set([runtime_id_with_highest_hit_rate])

            self.histogram.update(datetime.now(), important_node, leaf_node)
            self.update_gpu_allocation_for_parent(leaf_node, gpu_selected)
            runtime_idx = list(gpu_selected)[0]
            if len(gpu_selected) > 1:
                runtime_idx = int(np.random.choice(list(gpu_selected)))

            self.per_gpu_load[runtime_idx] += 1
            self.cache.update_allocated_size(leaf_node, runtime_idx)
<<<<<<< HEAD
    
            current_allocated_size = 0
            for node in self.cache._collect_nodes():
                node: LPTreeNode
                if node.has_cached_gpu(runtime_idx):
                    current_allocated_size += len(node.value)
            # if current_allocated_size != self.cache.allocated_size(runtime_idx):
            #     breakpoint() TODO FIXME
            # assert current_allocated_size == self.cache.allocated_size(runtime_idx)
            if self.enable_eviction:
                start = time.perf_counter()
                self.handle_eviction(runtime_idx)
                duration = time.perf_counter() - start
                print(f"duration: {duration}")


            self.counter += 1    
            if self.counter % 500:
                print(self.per_gpu_load)
            #self.work_steal_low_loaded_prefixes(runtime_idx)
=======

            self.counter += 1    
            if self.counter % 500:
                # print(self.per_gpu_load)
                pass
            # self.handle_work_stealing(runtime_idx)
>>>>>>> c2d9126d

        self.metrics_dict.append(
            {
                "text": text,
                "rid": request_id,
                "selected_runtime": runtime_idx,
                "overhead": time.time() - start_time,
            }
        )
        return runtime_idx
    
    def finish_request(
        self, text: str = None, request_id: str = None, input_ids=None, func_output: RequestFuncOutput=None
    ):
        with self.lock:
            runtime_id = func_output.runtime_selected
            self.update_overload_detector(input_ids, runtime_id, func_output)
            self.cache.remove_completed_input_ids(input_ids, runtime_id)

    def handle_important_node_stealing(self, scheduled_idx):
        if sum(self.per_gpu_load.values()) < 50:
            return
        allocation_cost_per_gpu = self.histogram.current_allocation_per_gpu()
        allocations_with_indices = [(gpu_id, allocation_cost_per_gpu[gpu_id]) for gpu_id in range(len(allocation_cost_per_gpu))]
        allocations_with_indices = list(sorted(allocations_with_indices, key=lambda x: -x[1]))
        self.handle_important_node_stealing_recursive(allocations_with_indices)

    def handle_important_node_stealing_recursive(self, allocation_cost_with_devices):
        if len(allocation_cost_with_devices) == 1:
            return
        larger_device, larger_allocation_cost = allocation_cost_with_devices[0]
        smaller_device, smaller_device_allocation_cost = allocation_cost_with_devices[-1] # Last element is the smallest

        if larger_allocation_cost < self.HIGH_LOAD_THRESHOLD * smaller_device_allocation_cost:
            return

        if self.per_gpu_load[larger_device] < self.HIGH_LOAD_THRESHOLD * self.per_gpu_load[smaller_device]:
            return
        
        # Use a min heap to manage node costs
        node_cost_for_gpu = []
        for node, cost in self.histogram.histogram.items():
            # If after adjusting the nodes, the allocation difference is valid, allow adjustment
            if larger_device in self.gpu_allocations.get(node):
                heapq.heappush(node_cost_for_gpu, (cost, node))
        
        if len(node_cost_for_gpu) == 1:
            # Handle load splitting a single node in two
            cost, node = node_cost_for_gpu[0] 
            cost /= 2 # load is now split into two
            if not node.has_cached_gpu(smaller_device) and self.overload_detector.is_node_overloaded(node, larger_device): 
                # Copying the node to the smallest device will not change the larger allocation
                larger_allocation_cost -= cost
                smaller_device_allocation_cost += cost
                self.gpu_allocations[node].add(smaller_device)
                self.overload_detector.delete_after_allocation(node, larger_device)
        else:
            while node_cost_for_gpu:
                node: LPTreeNode
                cost, node = heapq.heappop(node_cost_for_gpu)

                assert self.is_large_node(node)
                if node.has_cached_gpu(smaller_device): # Avoid copying an existing device
                    continue

                if larger_allocation_cost - cost < smaller_device_allocation_cost + cost:
                    break
                larger_allocation_cost -= cost
                smaller_device_allocation_cost += cost
                self.gpu_allocations[node] = {smaller_device}
                self.update_children(node, smaller_device)
            # Upstead the sorted allocation based on the new smallest allocation
        allocation_cost_with_devices[0] = (larger_device, larger_allocation_cost)
        allocation_cost_with_devices[-1] = (smaller_device, smaller_device_allocation_cost)
        self.handle_important_node_stealing_recursive(allocation_cost_with_devices[1:])

    def update_children(self, node: LPTreeNode, gpu_id):
        for child in node.children.values():
            self.gpu_allocations[child] = {gpu_id}
            self.update_children(child, gpu_id)
    
    def print(self):
        self._print_helper(self.cache.root_node, 0)

    def _print_helper(self, node: LPTreeNode, indent=0, depth=0):
        for key, child in node.children.items():
            allocated_gpus = self.gpu_allocations.get(child, set())
            print(f"{' ' * indent}{tokenizer.decode(child.value)[:20].strip()} Cached: {child.cached_gpus} Allocated: {allocated_gpus} Evicted: {child.evicted_gpus} {len(child.value)}")
            self._print_helper(child, indent=indent + 2, depth=depth + 1)

    def work_steal_low_loaded_prefixes(self):
        low_load_nodes = []
        max_req = max(max(self.mem_cost), 1)
        normalized_mem_cost = [x / max_req for x in self.mem_cost]
        if self.counter < 20:
            return None
        for runtime_id, node in enumerate(normalized_mem_cost):
            if node < 0.1:
                low_load_nodes.append(runtime_id)
        if not low_load_nodes:
            return None
        y = len(low_load_nodes)
        x = self.num_gpus - y
        for runtime_id in low_load_nodes:
            if np.random.rand() < y/(x + y): # Steal the node

                return runtime_id
        return None

    def update_overload_detector(self, input_ids, runtime_idx, func_output: RequestFuncOutput):
        # Overload detector based on the current ttft
        leaf_node = self.cache.find_node(input_ids)
        important_node = self.get_important_node(leaf_node)
        self.overload_detector.add_data_point(datetime.now(), important_node, runtime_idx, func_output.ttft)
    <|MERGE_RESOLUTION|>--- conflicted
+++ resolved
@@ -260,35 +260,12 @@
 
             self.per_gpu_load[runtime_idx] += 1
             self.cache.update_allocated_size(leaf_node, runtime_idx)
-<<<<<<< HEAD
-    
-            current_allocated_size = 0
-            for node in self.cache._collect_nodes():
-                node: LPTreeNode
-                if node.has_cached_gpu(runtime_idx):
-                    current_allocated_size += len(node.value)
-            # if current_allocated_size != self.cache.allocated_size(runtime_idx):
-            #     breakpoint() TODO FIXME
-            # assert current_allocated_size == self.cache.allocated_size(runtime_idx)
-            if self.enable_eviction:
-                start = time.perf_counter()
-                self.handle_eviction(runtime_idx)
-                duration = time.perf_counter() - start
-                print(f"duration: {duration}")
-
-
-            self.counter += 1    
-            if self.counter % 500:
-                print(self.per_gpu_load)
-            #self.work_steal_low_loaded_prefixes(runtime_idx)
-=======
 
             self.counter += 1    
             if self.counter % 500:
                 # print(self.per_gpu_load)
                 pass
             # self.handle_work_stealing(runtime_idx)
->>>>>>> c2d9126d
 
         self.metrics_dict.append(
             {
