--- conflicted
+++ resolved
@@ -11,11 +11,6 @@
 )
 from transformers import AutoTokenizer
 from metrics_based_scheduler import LongestPrefixMatchSelector, GlobalLongestPrefixMatch
-<<<<<<< HEAD
-=======
-from global_policy_lp import LPScheduler
-from parameterized import parameterized
->>>>>>> e240f9d5
 from benchmark_workload_gen import (
     ToolBenchDataLoader,
     RandomDataLoader,
@@ -110,7 +105,6 @@
     #     load_dist=load_distribution,
     # )
     # requests = dataloader.generate_workload(k=k)
-<<<<<<< HEAD
     dataloader_short = LooGLEDataset(
         loogle_dataset_type=LooGLEDatasetType.SHORT_QA,
         num_patterns=num_workloads,
@@ -120,25 +114,6 @@
         crop_max_decode=True,
     )
     requests = dataloader_short.generate_workload(max_length=32768)
-=======
-    dataloader = RandomDataLoader(
-        num_workloads,
-        num_requests,
-        tokenizer,
-        num_in_context_examples=7,
-        output_len=8,
-    )
-    requests = dataloader.generate_workload(k=1.1)
-    # context_length = 32768
-    # dataloader_short = LooGLEDataset(
-    #     loogle_dataset_type=LooGLEDatasetType.SHORT_QA, 
-    #     num_patterns=num_workloads, 
-    #     total_num_requests=num_requests, 
-    #     tokenizer=tokenizer, 
-    #     load_dist=LoadDistribution.ALL, 
-    #     crop_max_decode=True)
-    # requests = dataloader_short.generate_workload(max_length=32768)
->>>>>>> e240f9d5
     random.shuffle(requests)
     print("Data loading time", time.time() - start_time)
 
@@ -263,22 +238,14 @@
     logging.debug(f"Model Name: {model_name}")
     configurations_to_test = [
         # [200, 0.2, 1024, 50],
-<<<<<<< HEAD
         # [ 100, 0.2, 1024, 16],
         [8, 0.2, 200, 0.5],
-=======
-        # [ 100, 0.2, 1024, 4],
-        [200, 0.2, 4096, 4],
-        # [200, 0.2, 4096, 8],
-        # [4, 0, 100, 0.5]
->>>>>>> e240f9d5
         # [ 100, 0.2, 4096, 16],
         # [200, 0.2, 4096, 100],
     ]
     gpu_configs = [
         GPUConfig(gpu_id=0, url=None, use_ssh=False),
         GPUConfig(gpu_id=1, url=None, use_ssh=False),
-<<<<<<< HEAD
         GPUConfig(
             gpu_id=0,
             url=None,
@@ -303,22 +270,6 @@
                 "node_name": "08",
             },
         ),
-=======
-        # GPUConfig(gpu_id=0, url=None, use_ssh=True, ssh_config={
-        #     "hostname": "192.168.1.18",
-        #     "username": "vikranth",
-        #     "port": 456,
-        #     "python_process": "/mnt/ssd1/vikranth/sglang_experiments/sglang_env/bin/python",
-        #     "node_name": "08",
-        # }),
-        # GPUConfig(gpu_id=1, url=None, use_ssh=True, ssh_config={
-        #     "hostname": "192.168.1.18",
-        #     "username": "vikranth",
-        #     "port": 456,
-        #     "python_process": "/mnt/ssd1/vikranth/sglang_experiments/sglang_env/bin/python",
-        #     "node_name": "08",
-        # }),
->>>>>>> e240f9d5
     ]
 
     for config in configurations_to_test:
