from typing import List, Dict, Optional
import numpy as np
import logging
import uuid
from dataclasses import field, asdict, dataclass
import json
import logging
import os
import sys
from dataclasses import dataclass, field
from typing import Dict, List, Optional, Iterator
import csv
import numpy as np
from enum import Enum, auto
import re

# Add the parent directory of the 'src' directory to the Python path
sys.path.append(os.path.abspath(os.path.join(os.path.dirname(__file__), "..")))

from sglang.srt.managers.router.model_runner import GPUConfig

from benchmarks.benchmark_workload_gen import DataLoader


class ExperimentType(Enum):
    sequential = auto()  # can send the next request only after the previous one is complete
    concurrent_grouped = auto()
    increasing_rps = auto()
    default = auto() # send each one at a fixed rps
    autoscaling = auto()

    def __eq__(self, other):
        return self.value == other.value

@dataclass
class RequestGroup:
    """A group of requests with a specifc request pattern, like sequential"""
    requests: List[Dict]
    request_rate: float
    send_out_times: List[float]
    request_type: ExperimentType


@dataclass
class WorkloadConfig:
    num_prefix_patterns: int
    random_ratio: float
    num_requests: int
    request_rate: float  # the global request rate (may not be the req rate within groups)
    request_groups: List[RequestGroup]
    dataloader: DataLoader
    # send_out_times: List[float]
    exp_time: Optional[float]

    def __repr__(self) -> str:
        return (
            f"=====STARTING BENCHMARK OF {self.num_prefix_patterns} WORKLOADS, "
            f'{self.random_ratio} NON-SHARED, '
            f'{self.num_requests} REQUESTS, '
            f'{self.request_rate} REQ/s, '
            f'{self.exp_time} seconds ====='
        )

@dataclass
class GroupedWorkloadConfig:
    workload_configs: List[WorkloadConfig]

    def __repr__(self) -> str:
        rep_str = ""
        for i, workload_config in enumerate(self.workload_configs):
            rep_str += f"Workload {i}: {workload_config}\n"
        return rep_str

@dataclass
class MajorExperimentArgs:
    workload_configs: Iterator[WorkloadConfig]
    gpu_configs: List[GPUConfig]
    simulate: bool
    log_file_path: str
    selector_configs: List
    model_name: str


@dataclass
class RequestFuncOutput:
    rid: str = ""
    num_gpus: int = 0
    prompt_text: str = ""
    generated_text: str = ""
    success: bool = False
    request_latency: float = 0
    normalized_latency: float = 0
    ttft: float = 0  # Time to first token
    itl: List[float] = field(default_factory=list)  # List of inter-token latencies
    prompt_len: int = 0
    error: str = ""
    global_time: float = 0
    output_len: float = None
    tpot: float = None
    prefill_decode_ratio: float = None
    send_out_time: float = 0.0
    arrival_time: float = 0.0
    append_to_queue_time: float = 0.0
    route_dest: int = None
    scheduling_overhead: float = 0.0
    runtime_selected :int = 0
    max_new_tokens: int = 0

    def update_metrics(
        self,
        tokenizer,
    ):
        # In simulation this will be set
        if self.output_len is None:
            self.output_len = len(tokenizer(self.generated_text).input_ids)
        # print(self.output_len, self.generated_text, self.success, self.error)
        if self.output_len > 1:
            self.tpot = (self.request_latency - self.ttft) / (self.output_len - 1)
        if self.request_latency:
            self.prefill_decode_ratio = self.ttft / self.request_latency
            if self.output_len:
                self.normalized_latency = self.request_latency / self.output_len

    @property
    def total_tokens(self):
        return self.prompt_len + self.output_len

    @property
    def overall_throughput(self):
        return self.total_tokens / self.request_latency

    def to_json(self):
        return json.dumps(self.__dict__)
    

@dataclass
class BenchmarkMetrics:
    num_finished_requests: int
    average_finished_topt: float
    p50_tpot: float
    p90_tpot: float
    p99_tpot: float

    p50_ttft: float
    p90_ttft: float
    p99_ttft: float
    
    p50_norm_latency: float
    p90_norm_latency: float
    p99_norm_latency: float
    avg_norm_latency: float

    ttfts: List[float]
    tpots: List[float]
    throughput_tok_sec: float
    all_results: List[RequestFuncOutput]
    average_request_latency: float
    std_request_latency: float
    average_p90: float
    max_latency: float
    p50_latency: float
    p90_latency: float
    p99_latency: float
    average_ttft: float
    average_topt: float
    prefill_decode_ratio: List[float]
    overall_latency: float
    requests_per_sec: float
    gpu_counts: Dict[int, int]
    avg_scheduling_overhead: float
    max_scheduling_overhead: float
    mean_norm_latency: float

    def gen_benchmark_metrics(
        tokenizer,
        req_func_outputs: List[RequestFuncOutput],
        overall_latency: float,
        time_limit: int = 100,
        gpu_counts={},
        detail_log_path=None,
    ):
        # req_func_outputs = [result for result in req_func_outputs if result.success]
        for result in req_func_outputs:
            result.update_metrics(tokenizer)  # Computes the generated output tokens

        if detail_log_path:
            with open(detail_log_path, "w") as f:
                json.dump([asdict(result) for result in 
                        sorted(req_func_outputs, key=lambda x: x.send_out_time)], 
                        f, indent=4)

        ttfts = [result.ttft for result in req_func_outputs if result.ttft]
        tpots = [result.tpot for result in req_func_outputs if result.tpot]
        overall_latency = overall_latency
        request_latencies = [result.request_latency for result in req_func_outputs if result.request_latency]
        norm_request_latencies = [result.normalized_latency for result in req_func_outputs if result.normalized_latency]
        throughput_tok_sec = (
            sum([result.total_tokens for result in req_func_outputs]) / overall_latency
        )
        all_results = req_func_outputs

        num_finished_requests = sum(
            [
                result.global_time <= time_limit
                for result in req_func_outputs
                if result.success
            ]
        )
        finished_tpot = [
            result.tpot
            for result in req_func_outputs
            if result.tpot is not None
            and result.global_time <= time_limit
            and result.success
        ]
        average_finished_tpot = np.average(finished_tpot)
        p50_tpot, p90_tpot, p99_tpot = np.percentile(tpots, [50, 90, 99])
        
        prefill_decode_ratio = [result.prefill_decode_ratio for result in req_func_outputs if result.prefill_decode_ratio]

        finished_request_latencies = [result.request_latency for result in req_func_outputs if result.success and result.global_time <= time_limit]
        average_request_latency, std_request_latency, average_p90 = (
            np.mean(finished_request_latencies),
            np.std(finished_request_latencies),
            np.percentile(finished_request_latencies, 90),
        )
        max_latency = np.max(finished_request_latencies)
        p50_latency, p90_latency, p99_latency = np.percentile(finished_request_latencies, [50, 90, 99])
        average_ttft = np.mean(ttfts)
        average_topt = np.mean(tpots)
        requests_per_sec = len([req for req in req_func_outputs if req.success]) / overall_latency

        avg_scheduling_overhead = np.mean([result.scheduling_overhead for result in req_func_outputs])
        max_scheduling_overhead = np.max([result.scheduling_overhead for result in req_func_outputs])
        p50_ttft, pt90_ttft, p99_ttft = np.percentile(ttfts, 50), np.percentile(ttfts, 90), np.percentile(ttfts, 99)
        p50_norm_latency, p90_norm_latency, p99_norm_latency = np.percentile(norm_request_latencies, [50, 90, 99])
<<<<<<< HEAD
        mean_norm_latency = np.mean(norm_request_latencies)
=======
        avg_norm_latency = np.mean(norm_request_latencies)
>>>>>>> ffdef6e7

        return BenchmarkMetrics(
            num_finished_requests=num_finished_requests,
            average_finished_topt=average_finished_tpot,
            p50_tpot=p50_tpot,
            p90_tpot=p90_tpot,
            p99_tpot=p99_tpot,

            p50_ttft=p50_ttft,
            p90_ttft=pt90_ttft,
            p99_ttft=p99_ttft,
            
            p50_norm_latency=p50_norm_latency,
            p90_norm_latency=p90_norm_latency,
            p99_norm_latency=p99_norm_latency,
            avg_norm_latency=avg_norm_latency,

            ttfts=ttfts,
            tpots=tpots,
            throughput_tok_sec=throughput_tok_sec,
            all_results=all_results,
            average_request_latency=average_request_latency,
            overall_latency=overall_latency,
            std_request_latency=std_request_latency,
            average_p90=average_p90,
            max_latency=max_latency,
            p50_latency=p50_latency,
            p90_latency=p90_latency,
            p99_latency=p99_latency,
            average_ttft=average_ttft,
            average_topt=average_topt,
            prefill_decode_ratio=prefill_decode_ratio,
            requests_per_sec=requests_per_sec,
            gpu_counts=gpu_counts,
            avg_scheduling_overhead=avg_scheduling_overhead,
            max_scheduling_overhead=max_scheduling_overhead,
            mean_norm_latency=mean_norm_latency
        )

    @property
    def num_sucessful_requests(self):
        return sum([1 if result.success else 0 for result in self.all_results])

    def to_json(self):
        all_reqs = [result.to_json() for result in self.all_results]
        return {
            "num_finished_requests": self.num_finished_requests,
            "average_finished_topt": self.average_finished_topt,
            "ttfts": self.ttfts,
            "tpots": self.tpots,
            "overall_latency": self.overall_latency,
            "average_request_latency": self.average_request_latency,
            "std_request_latency": self.std_request_latency,
            "average_p90": self.average_p90,
            "max_latency": self.max_latency,
            "p99_latency": self.p99_latency,
            "average_ttft": self.average_ttft,
            "average_topt": self.average_topt,
            "throughput_tok_sec": self.throughput_tok_sec,
            "all_reqs": all_reqs,
            "prefill_decode_ratio": self.prefill_decode_ratio,
            "scheduling_overhead": self.avg_scheduling_overhead,
        }

    def to_log_file(self, exp_params):
        logging.info(f"Params=({exp_params}) Overall Latency: {self.overall_latency}")
        logging.info(
            f"Params=({exp_params}) Overall Throughput: {self.requests_per_sec}"
        )
        logging.info(
            f"Params=({exp_params}) Overall Request Latency: {self.average_request_latency}, STD: {self.std_request_latency}, P90: {self.average_p90} Norm: {self.mean_norm_latency}"
        )
        logging.info(
            f"Params=({exp_params}) Average TTFT: {self.average_ttft}, Average TOPT: {self.average_topt}, Throughput ToksPerSec: {self.throughput_tok_sec}"
        )
        logging.info(
            f"Params=({exp_params}) Num Finished Requests: {self.num_finished_requests}, Finished Throughput ToksPerSec: {self.average_finished_topt}"
        )
        logging.info(
            f"Params=({exp_params}) Overall Max Latency: {self.max_latency}, P99: {self.p99_latency}"
        )
        logging.info(
            f"Params=({exp_params}) TPOT p50, p90, p99: {self.p50_tpot:.4f}, {self.p90_tpot:.4f}, {self.p99_tpot:.4f}"
        )
        logging.info(
            f"Params=({exp_params}) TTFT p50, p90, p99: {np.percentile(self.ttfts, 50):.4f}, {np.percentile(self.ttfts, 90):.4f}, {np.percentile(self.ttfts, 99):.4f}"
        )
        logging.info(
            f"Params=({exp_params}) Avg Norm Latency: {self.avg_norm_latency:.4f}"
        )
        logging.info(
            f"Params=({exp_params}) Normalized Latency p50, p90, p99: {self.p50_norm_latency:.4f}, {self.p90_norm_latency:.4f}, {self.p99_norm_latency:.4f}"
        )
        logging.info(
            f"Params=({exp_params}) Latency p50, p90, p99: {self.p50_latency:.4f}, {self.p90_latency:.4f}, {self.p99_latency:.4f}"
        )
        logging.info(
            f"Params=({exp_params}) PrefillRatio p50, p90, p99: {np.percentile(self.prefill_decode_ratio, 50):.2f}, {np.percentile(self.prefill_decode_ratio, 90):.2f}, {np.percentile(self.prefill_decode_ratio, 99):.2f}"
        )
        logging.info(
            f"Params=({exp_params}) Overall PrefillRatio: {np.average(self.prefill_decode_ratio)}"
        )
        logging.info(
            f"Params=({exp_params}) Average Scheduling Overhead: {self.avg_scheduling_overhead}"
        )
        logging.info(
            f"Params=({exp_params}) Max Scheduling Overhead: {self.max_scheduling_overhead}"
        )
        logging.info(f"Params=({exp_params}) Counts: {self.gpu_counts}")

    def to_csv_file(self, csv_file, exp_params):
        headers = [
            "policy", "custom_policy", "custom_policy_msg", "rps",  "num_finished_requests", "average_finished_topt", "p50_tpot", "p90_tpot", "p99_tpot",
            "p50_ttft", "p90_ttft", "p99_ttft", "p50_norm_latency", "p90_norm_latency", "p99_norm_latency", "avg_norm_latency", "average_request_latency", "std_request_latency", "average_p90",
            "max_latency", "p50_latency", "p90_latency", "p99_latency", "average_ttft", "average_topt",
            "throughput_tok_sec", "requests_per_sec", "avg_scheduling_overhead", "max_scheduling_overhead", "avg_norm_latency"
        ]
        parsed_params = parse_exp_params(exp_params)
        policy = parsed_params.get("policy", "")
        custom_policy = parsed_params.get("custom_policy", "")
        custom_policy_msg = parsed_params.get("custom_policy_msg", "")

        # Check if file exists to decide whether to write headers
        file_exists = os.path.exists(csv_file)

        with open(csv_file, 'a', newline='') as f:
            writer = csv.writer(f)
            if not file_exists:
                writer.writerow(headers)  # Write headers if the file did not exist
            rps = parsed_params.get("rps")
            # Prepare data row
            data = [
                policy, custom_policy, custom_policy_msg, rps,
                self.num_finished_requests, self.average_finished_topt, self.p50_tpot, self.p90_tpot,
                self.p99_tpot, self.p50_ttft, self.p90_ttft, self.p99_ttft, self.p50_norm_latency, self.p90_norm_latency, self.p99_norm_latency, self.avg_norm_latency, self.average_request_latency,
                self.std_request_latency, self.average_p90, self.max_latency, self.p50_latency, self.p90_latency,
                self.p99_latency, self.average_ttft, self.average_topt, self.throughput_tok_sec,
                self.requests_per_sec, self.avg_scheduling_overhead, self.max_scheduling_overhead, self.mean_norm_latency
            ]

            # Write data
            writer.writerow(data)

def parse_exp_params(exp_params):
    """ Parses the experiment parameters to extract specific values. """
    params = {}
    for param in exp_params.split(','):
        key, value = param.split('=')
        params[key.strip()] = value.strip()
    return params<|MERGE_RESOLUTION|>--- conflicted
+++ resolved
@@ -234,11 +234,8 @@
         max_scheduling_overhead = np.max([result.scheduling_overhead for result in req_func_outputs])
         p50_ttft, pt90_ttft, p99_ttft = np.percentile(ttfts, 50), np.percentile(ttfts, 90), np.percentile(ttfts, 99)
         p50_norm_latency, p90_norm_latency, p99_norm_latency = np.percentile(norm_request_latencies, [50, 90, 99])
-<<<<<<< HEAD
         mean_norm_latency = np.mean(norm_request_latencies)
-=======
-        avg_norm_latency = np.mean(norm_request_latencies)
->>>>>>> ffdef6e7
+
 
         return BenchmarkMetrics(
             num_finished_requests=num_finished_requests,
