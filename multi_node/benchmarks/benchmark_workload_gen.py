--- conflicted
+++ resolved
@@ -21,7 +21,7 @@
 from concurrent.futures import ThreadPoolExecutor, wait
 from dataclasses import dataclass
 import logging
-# from datasets import load_dataset
+from datasets import load_dataset
 import re
 
 random.seed(10)
@@ -214,10 +214,7 @@
             "experiment_id": f"random_experiment_{self.num_patterns}_{self.distribution_of_non_shared}_{self.total_num_requests}",
             "temperature": 0,
             "max_new_tokens": self.output_len,
-<<<<<<< HEAD
             "ignore_eos": True, # For better micro-benchmark
-=======
->>>>>>> feba208c
         }
         for i in range(num_prefixed_shared):
             workload_num = i % self.num_patterns
