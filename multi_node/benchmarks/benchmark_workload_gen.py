--- conflicted
+++ resolved
@@ -282,13 +282,8 @@
                     output_len = len(self.tokenizer(e["output"]).input_ids)
                     workload.append(
                         {
-<<<<<<< HEAD
-                            "text": e["prompt"],
-                            "input_ids": self.tokenizer(e["prompt"]),
-=======
                             "text": e['prompt'], 
                             'input_ids': self.tokenizer(e['prompt'])['input_ids'],
->>>>>>> e240f9d5
                             "sampling_params": {
                                 "temperature": 0,
                                 "max_new_tokens": output_len,
