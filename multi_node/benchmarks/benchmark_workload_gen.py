--- conflicted
+++ resolved
@@ -1436,7 +1436,6 @@
                 })
             self.add_input_token_ids_to_workload(req_group)
             requests.append(req_group)
-<<<<<<< HEAD
             total_requests += len(req_group)
         
         return requests
@@ -1569,18 +1568,7 @@
             "total_num_requests": self.total_num_requests,
             "shared_length": self.shared_length
         }
-=======
-        num_items_per_group = [len(group) for group in requests]
-        avg_items_per_group = sum(num_items_per_group) / len(num_items_per_group)
-        max_items_per_group = max(num_items_per_group)
-        min_items_per_group = min(num_items_per_group)
-
-        print(f"Avg items per group: {avg_items_per_group}")
-        print(f"Max items per group: {max_items_per_group}")
-        print(f"Min items per group: {min_items_per_group}")
-    
-        return requests
-    
+
 
 
 def load_realistic_send_out_times(azure_llm_infernce_trace_dir="datasets/dataset_exploration"):
@@ -1606,5 +1594,4 @@
     first_timestamp = convo_trace['TIMESTAMP'].iloc[0]
     convo_trace['TIMESTAMP'] = convo_trace['TIMESTAMP'] - first_timestamp
     send_out_times = list(convo_trace["TIMESTAMP"])
-    return send_out_times
->>>>>>> ffdef6e7
+    return send_out_times