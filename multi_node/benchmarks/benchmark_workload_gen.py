--- conflicted
+++ resolved
@@ -2,11 +2,9 @@
 import json
 import string
 import uuid
-<<<<<<< HEAD
 import pandas as pd
-=======
 import math
->>>>>>> 3af63cf6
+
 
 import numpy as np
 import random
