--- conflicted
+++ resolved
@@ -181,13 +181,8 @@
 
 
 if __name__ == "__main__":
-<<<<<<< HEAD
     from benchmarks.exp_configs.react_simulator_config_greedy import exp_args
     # from benchmarks.exp_configs.debug_simulator import exp_args
-=======
-    from benchmarks.exp_configs.react_simulator_config import exp_args
-    # from exp_configs.react_simulator_config_greedy import exp_args
->>>>>>> 43af3faf
     directory = os.path.dirname(exp_args.log_file_path)
     # Create the directory if it doesn't exist
     if not os.path.exists(directory):
