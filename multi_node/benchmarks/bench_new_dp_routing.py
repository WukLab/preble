import random
import warnings

import numpy as np

random.seed(10)
np.random.seed(10)

import os
import sys

# Add the parent directory of the 'src' directory to the Python path
sys.path.append(os.path.abspath(os.path.join(os.path.dirname(__file__), "..")))
import datetime
import time

warnings.simplefilter(action="ignore", category=FutureWarning)

<<<<<<< HEAD
from multi_node_loader import MultiNodeLoader
from model_runtime_manager import RequestFuncOutput, ModelDetails
from benchmark_utils import BenchmarkMetrics, MajorExperimentArgs, WorkloadConfig
from benchmark_workload_gen import *
from data_parallel_request_cache import DataParallelRuntimeSelectionPolicy, CustomPolicyType
from metrics_based_scheduler import LongestPrefixMatchSelector, GlobalLongestPrefixMatch
from global_policy_lp import LPScheduler

=======
import gc
>>>>>>> e29f40ca
import logging
from typing import Dict, List
import torch
from data_parallel_request_cache import (
    CustomPolicyType,
    DataParallelRuntimeSelectionPolicy,
)
from global_policy_lp import LPScheduler
from greedy_lp import GurobiGreedyLPScheduler
from metrics_based_scheduler import GlobalLongestPrefixMatch, LongestPrefixMatchSelector
from model_runtime_manager import ModelDetails, RequestFuncOutput
from multi_node_loader import MultiNodeLoader

from benchmark_utils import BenchmarkMetrics, MajorExperimentArgs, WorkloadConfig
from benchmark_workload_gen import *
from benchmarks.exp_configs.react_simulator_config import exp_args

logging.getLogger("requests").setLevel(logging.WARNING)
logging.getLogger("urllib3").setLevel(logging.WARNING)
logging.getLogger("filelock").setLevel(logging.WARNING)
logging.getLogger("matplotlib").setLevel(logging.WARNING)
logging.getLogger("paramiko").setLevel(logging.WARNING)

log = logging.getLogger(__name__)


def regist_selector(
    policy, custom_policy, model_details: ModelDetails, workload_config: WorkloadConfig
):
    if policy == DataParallelRuntimeSelectionPolicy.CUSTOM:
        if custom_policy == CustomPolicyType.ORACLE:
            oracle = Oracle(
                num_nodes=len(model_details.runtimes),
                num_workloads=workload_config.num_prefix_patterns,
            )
            model_details.update_runtime_selection_policy(
                DataParallelRuntimeSelectionPolicy.CUSTOM,
                custom_runtime_selector=oracle,
            )
        if custom_policy == CustomPolicyType.ORACLE_HOT_COLD:
            oracle = OracleHotCold(
                num_nodes=len(model_details.runtimes),
                num_workloads=workload_config.num_prefix_patterns,
            )
            model_details.update_runtime_selection_policy(
                DataParallelRuntimeSelectionPolicy.CUSTOM,
                custom_runtime_selector=oracle,
            )
        elif custom_policy == CustomPolicyType.TBORACLE:
            oracle = TBOracle(num_nodes=len(model_details.runtimes))
            model_details.update_runtime_selection_policy(
                DataParallelRuntimeSelectionPolicy.CUSTOM,
                custom_runtime_selector=oracle,
            )
        elif custom_policy == CustomPolicyType.TBORACLE_B:
            oracle = TBOracleB(num_nodes=len(model_details.runtimes))
            model_details.update_runtime_selection_policy(
                DataParallelRuntimeSelectionPolicy.CUSTOM,
                custom_runtime_selector=oracle,
            )
        elif custom_policy == CustomPolicyType.LPM:
            lpm = LongestPrefixMatchSelector(
                num_nodes=len(model_details.runtimes),
                runtimes=model_details.runtimes,
            )
            model_details.update_runtime_selection_policy(
                DataParallelRuntimeSelectionPolicy.CUSTOM,
                custom_runtime_selector=lpm,
            )
        elif custom_policy == CustomPolicyType.LOOGLE_ORACLE:
            oracle = LoogleOracle(num_nodes=len(model_details.runtimes))
            model_details.update_runtime_selection_policy(
                DataParallelRuntimeSelectionPolicy.CUSTOM,
                custom_runtime_selector=oracle,
            )
        elif custom_policy == CustomPolicyType.GLPM:
            glpm = GlobalLongestPrefixMatch(
                num_nodes=len(model_details.runtimes), model_name=model_name
            )
            model_details.update_runtime_selection_policy(
                DataParallelRuntimeSelectionPolicy.CUSTOM,
                custom_runtime_selector=glpm,
            )
        elif custom_policy == CustomPolicyType.GREEDY_LP:
            greedy_lp = GurobiGreedyLPScheduler(num_nodes=len(model_details.runtimes))
            model_details.update_runtime_selection_policy(
                DataParallelRuntimeSelectionPolicy.CUSTOM,
                custom_runtime_selector=greedy_lp,
            )
    else:
        model_details.update_runtime_selection_policy(policy)


def load_and_run_benchmark(
    model_details: ModelDetails,
    workload_config: WorkloadConfig,
    policy,
    custom_policy=None,
    custom_msg="",
):
    num_workloads = workload_config.num_prefix_patterns
    distribution_of_non_shared = workload_config.random_ratio
    num_requests = workload_config.num_requests
    rps = workload_config.request_rate
    exp_time = workload_config.exp_time
    requests = workload_config.requests
    tokenizer = workload_config.dataloader.tokenizer

    logging.info(
        f"=====STARTING Policy {policy}-{custom_policy}:{custom_msg}, {num_workloads} WORKLOADS, {distribution_of_non_shared} NON-SHARED, {num_requests} REQUESTS, {rps} REQ/s, {exp_time} seconds ====="
    )
    regist_selector(policy, custom_policy, model_details, workload_config)

    tic_benchmark = time.time()
    results: List[RequestFuncOutput] = model_details.get_experiment_results(
        requests, rps, exp_time
    )
    overall_latency = time.time() - tic_benchmark

    counts = model_details.request_router.get_model_selection_counts()
    bench_metrics = BenchmarkMetrics.gen_benchmark_metrics(
        tokenizer=tokenizer,
        req_func_outputs=results,
        overall_latency=overall_latency,
        time_limit=exp_time,
        gpu_counts=counts,
        detail_log_path=f'{directory}/details-{policy}-{custom_policy}-{custom_msg}.json'
    )
    exp_params = f"{model_name}, {num_workloads}, {distribution_of_non_shared}, {num_requests}, {rps}, {policy}-{custom_policy}:{custom_msg}, {exp_time}"
    bench_metrics.to_log_file(exp_params)


def test_oracle_random_basic(exp_args: MajorExperimentArgs):
    loader = MultiNodeLoader(exp_args.simulate)
    for workload_config in exp_args.workload_configs:
        logging.info(workload_config)
        logging.info(
            f"Using load distribution of {workload_config.dataloader.load_dist}"
        )
        # dataloader = RandomDataLoader(num_workloads, num_requests, tokenizer, LoadDistribution.EVEN, distribution_of_non_shared, 1)
        for selector_config in exp_args.selector_configs:
            model_details = loader.load_model(
                **exp_args.runtime_args
            )  # TODO: clear cache instead of reload
            load_and_run_benchmark(model_details, workload_config, *selector_config)
            loader.unload_model(model_details)
            torch.cuda.empty_cache()
            gc.collect()
            time.sleep(10)


if __name__ == "__main__":
<<<<<<< HEAD
    from benchmarks.exp_configs.react_simulator_config import exp_args
    # from benchmarks.exp_configs.debug_simulator import exp_args
    directory = os.path.dirname(exp_args.log_file_path)
    # Create the directory if it doesn't exist
    if not os.path.exists(directory):
        os.makedirs(directory)
=======
    from exp_configs.react_simulator_config_greedy import exp_args

>>>>>>> e29f40ca
    logging.basicConfig(level=logging.INFO, filename=exp_args.log_file_path)
    logging.getLogger().addHandler(logging.StreamHandler(sys.stdout))
    # Add current time to log file
    start_date = datetime.datetime.utcnow()
    start_time = time.time()
    logging.info(f"Starting Experiment at {start_date}")
    # model_name = "mistralai/Mistral-7B-v0.1"
    # model_name = "lmsys/vicuna-13b-v1.5"
    model_name = exp_args.runtime_args["model_path"]
    logging.info(f"Model Name: {model_name}")

    test_oracle_random_basic(exp_args)
    logging.info(f"Total Experiment Time: {time.time() - start_time}")<|MERGE_RESOLUTION|>--- conflicted
+++ resolved
@@ -16,7 +16,6 @@
 
 warnings.simplefilter(action="ignore", category=FutureWarning)
 
-<<<<<<< HEAD
 from multi_node_loader import MultiNodeLoader
 from model_runtime_manager import RequestFuncOutput, ModelDetails
 from benchmark_utils import BenchmarkMetrics, MajorExperimentArgs, WorkloadConfig
@@ -25,9 +24,7 @@
 from metrics_based_scheduler import LongestPrefixMatchSelector, GlobalLongestPrefixMatch
 from global_policy_lp import LPScheduler
 
-=======
 import gc
->>>>>>> e29f40ca
 import logging
 from typing import Dict, List
 import torch
@@ -180,17 +177,12 @@
 
 
 if __name__ == "__main__":
-<<<<<<< HEAD
     from benchmarks.exp_configs.react_simulator_config import exp_args
     # from benchmarks.exp_configs.debug_simulator import exp_args
     directory = os.path.dirname(exp_args.log_file_path)
     # Create the directory if it doesn't exist
     if not os.path.exists(directory):
         os.makedirs(directory)
-=======
-    from exp_configs.react_simulator_config_greedy import exp_args
-
->>>>>>> e29f40ca
     logging.basicConfig(level=logging.INFO, filename=exp_args.log_file_path)
     logging.getLogger().addHandler(logging.StreamHandler(sys.stdout))
     # Add current time to log file
