from transformers import AutoTokenizer
import random
import sys, os


# Add the parent directory of the 'src' directory to the Python path
sys.path.append(os.path.abspath(os.path.join(os.path.dirname(__file__), "..")))
sys.path.append(os.path.abspath(os.path.join(os.path.dirname(__file__), "../..")))

from multi_experiment_benchmark_utils import AllExperiments, ExperimentType, DefaultWorkload, ConfigurableMajorExperimentArgs

from benchmark_utils import RequestGroup
from benchmark_workload_gen import *
from sglang.srt.managers.router.model_runner import GPUConfig
from data_parallel_request_cache import DataParallelRuntimeSelectionPolicy, CustomPolicyType
import random
from multi_exp_configs.multi_exp_utils import *

model_name = "mistralai/Mistral-7B-v0.1"

"""sgalng baseline server runtime config
"""
sglang_server_args = {
    'log_prefix_hit': True,
    'mem_fraction_static': 0.8,
    'context_length': 4096,
    "enable_flashinfer": True,
    'schedule_heuristic': 'lpm',
}
# GPU Configuration
baseline_gpu_configs = [
    GPUConfig(gpu_id=0, url=None, use_ssh=False, runtime_args=sglang_server_args),
    GPUConfig(gpu_id=1, url=None, use_ssh=False, runtime_args=sglang_server_args),
    # GPUConfig(gpu_id=2, url=None, use_ssh=False, runtime_args=sglang_server_args),
    # GPUConfig(gpu_id=3, url=None, use_ssh=False, runtime_args=sglang_server_args),
    # GPUConfig(gpu_id=4, url=None, use_ssh=False, runtime_args=sglang_server_args),
    # GPUConfig(gpu_id=5, url=None, use_ssh=False, runtime_args=sglang_server_args),
    # GPUConfig(gpu_id=6, url=None, use_ssh=False, runtime_args=sglang_server_args),
    # GPUConfig(gpu_id=7, url=None, use_ssh=False, runtime_args=sglang_server_args),
]
add_simulation_to_gpu_config(baseline_gpu_configs)

"""ours server runtime config
"""
ours_server_args = {
    'log_prefix_hit': True,
    'mem_fraction_static': 0.8,
    'context_length': 4096,
    "enable_flashinfer": True,
    'schedule_heuristic': 'fcfs-mpq',
    "chunk_prefill_budget": 512,
    'report_hit_ratio': True
}
ssh_config_08 = {
    "hostname": "192.168.1.18",
    "username": "vikranth",
    "port": 456,
    "python_process": "/mnt/ssd1/vikranth/sglang_experiments/sglang_env/bin/python",
    "node_name": "08",
}
# GPU Configuration
ours_gpu_configs = [
<<<<<<< HEAD
    GPUConfig(gpu_id=0, url=None, use_ssh=False, runtime_args=ours_server_args),
    GPUConfig(gpu_id=1, url=None, use_ssh=False, runtime_args=ours_server_args),
    # GPUConfig(gpu_id=2, url=None, use_ssh=False, runtime_args=ours_server_args),
    # GPUConfig(gpu_id=3, url=None, use_ssh=False, runtime_args=ours_server_args),
    # GPUConfig(gpu_id=4, url=None, use_ssh=False, runtime_args=ours_server_args),
    # GPUConfig(gpu_id=5, url=None, use_ssh=False, runtime_args=ours_server_args),
    # GPUConfig(gpu_id=6, url=None, use_ssh=False, runtime_args=ours_server_args),
    # GPUConfig(gpu_id=7, url=None, use_ssh=False, runtime_args=ours_server_args),
=======
    GPUConfig(gpu_id=0, url=None, use_ssh=True, runtime_args=ours_server_args),
    GPUConfig(gpu_id=1, url=None, use_ssh=True, runtime_args=ours_server_args),
    GPUConfig(gpu_id=2, url=None, use_ssh=True, runtime_args=ours_server_args),
    GPUConfig(gpu_id=3, url=None, use_ssh=True, runtime_args=ours_server_args),
    GPUConfig(gpu_id=4, url=None, use_ssh=True, runtime_args=ours_server_args),
    GPUConfig(gpu_id=5, url=None, use_ssh=True, runtime_args=ours_server_args),
    GPUConfig(gpu_id=6, url=None, use_ssh=True, runtime_args=ours_server_args),
    GPUConfig(gpu_id=7, url=None, use_ssh=True, runtime_args=ours_server_args),
>>>>>>> 3a6a04c3
]
add_simulation_to_gpu_config(ours_gpu_configs)

exp_time = float('inf')
configuration_to_test = [
    # scale_to_gpu([200, 900, 3], len(ours_gpu_configs) // 2),
    # scale_to_gpu([200, 1800, 6], len(ours_gpu_configs) // 2),
    # scale_to_gpu([200, 2700, 9], len(ours_gpu_configs) // 2),
<<<<<<< HEAD
    scale_to_gpu([200, 3600, 12], len(ours_gpu_configs) // 2),
    # scale_to_gpu([200, 4500, 15], len(ours_gpu_configs) // 2),
=======
    # scale_to_gpu([200, 3600, 12], len(ours_gpu_configs) // 2),
    scale_to_gpu([200, 1000, 15], len(ours_gpu_configs) // 2),
>>>>>>> 3a6a04c3
    # scale_to_gpu([200, 5400, 18], len(ours_gpu_configs) // 2),
    # [200, 7200, 24],
]

policies_to_test = [
<<<<<<< HEAD
    # (DataParallelRuntimeSelectionPolicy.ROUND_ROBIN, "", baseline_gpu_configs, 'baseline'),
    (DataParallelRuntimeSelectionPolicy.CUSTOM, CustomPolicyType.GlobalScheduler, ours_gpu_configs, 's2'),
=======
    # (DataParallelRuntimeSelectionPolicy.CUSTOM, CustomPolicyType.GlobalSchedulerWithoutMissRate, ours_gpu_configs, 'global_scheduler_without_miss_rate'),
    (DataParallelRuntimeSelectionPolicy.ROUND_ROBIN, "", ours_gpu_configs, 'baseline'),
    (DataParallelRuntimeSelectionPolicy.CUSTOM, CustomPolicyType.GlobalSchedulerTime, ours_gpu_configs, 'global_scheduler'),
    # (DataParallelRuntimeSelectionPolicy.CUSTOM, CustomPolicyType.GlobalSchedulerWithoutMissRate, ours_gpu_configs, 'global_scheduler_without'),

    # (DataParallelRuntimeSelectionPolicy.ROUND_ROBIN, "", baseline_gpu_configs, 'baseline'),
>>>>>>> 3a6a04c3
]

def gen_workloads_for_toolbench(configuration_to_test, policies_to_test):
    for configuration in configuration_to_test:
        num_prefix_patters, num_requests, request_rate = configuration
        dataloader, requests, send_out_times = create_toolbench_dataset(
            configuration,
            model_name, 
            exp_time, 
            data_path="datasets/G1_workload_updated_input_output_lengths_4096.json",
            load_dist=LoadDistribution.EVEN,
        )
        for policy, custom_policy, server_configs, custom_policy_msg in policies_to_test: # assuming each policy has the exact same settings
            # print(server_configs)
            yield DefaultWorkload(
                    dataloader=dataloader,
                    policy=policy,
                    custom_policy=custom_policy,
                    custom_policy_msg = custom_policy_msg,
                    request_groups=[RequestGroup(requests=requests,
                                                 request_rate=request_rate,
                                                 send_out_times=send_out_times,
                                                 request_type=ExperimentType.default)],
                    # send_out_times=send_out_times,
                    num_prefix_patterns=num_prefix_patters,
                    random_ratio=0.0,
                    exp_time=exp_time,
                    request_rate=request_rate,
                    num_requests=num_requests,
                    server_configs=server_configs,
                )

workloads = gen_workloads_for_toolbench(configuration_to_test, policies_to_test)
toolbench_experiment = ConfigurableMajorExperimentArgs(
<<<<<<< HEAD
    # log_file_path="e2e/8r_test_toolbench_multi_exp/exp.log",
    # csv_log_path="e2e/8r_test_toolbench_multi_exp/exp.csv",
    log_file_path="reproduce/2r_toolbench/exp.log",
    csv_log_path="reproduce/2r_toolbench/exp.csv",
=======
    log_file_path="e2e/8r_test_toolbench_multi_exp/exp_v6🥲_🙏.log",
    csv_log_path="e2e/8r_test_toolbench_multi_exp/exp_v6🥲_🙏.csv",
    # log_file_path="logs/debug/exp.log",
    # csv_log_path="logs/debug/exp.csv",
>>>>>>> 3a6a04c3
    simulate=True,
    model_path=model_name,
    workload_configs=workloads,
    experiment_type=ExperimentType.default,
    experiment_name="toolbench_test"
)

exp_args = AllExperiments(
    [toolbench_experiment]
)<|MERGE_RESOLUTION|>--- conflicted
+++ resolved
@@ -21,7 +21,7 @@
 """sgalng baseline server runtime config
 """
 sglang_server_args = {
-    'log_prefix_hit': True,
+    'log_prefix_hit': False,
     'mem_fraction_static': 0.8,
     'context_length': 4096,
     "enable_flashinfer": True,
@@ -43,7 +43,7 @@
 """ours server runtime config
 """
 ours_server_args = {
-    'log_prefix_hit': True,
+    'log_prefix_hit': False,
     'mem_fraction_static': 0.8,
     'context_length': 4096,
     "enable_flashinfer": True,
@@ -60,7 +60,6 @@
 }
 # GPU Configuration
 ours_gpu_configs = [
-<<<<<<< HEAD
     GPUConfig(gpu_id=0, url=None, use_ssh=False, runtime_args=ours_server_args),
     GPUConfig(gpu_id=1, url=None, use_ssh=False, runtime_args=ours_server_args),
     # GPUConfig(gpu_id=2, url=None, use_ssh=False, runtime_args=ours_server_args),
@@ -69,47 +68,27 @@
     # GPUConfig(gpu_id=5, url=None, use_ssh=False, runtime_args=ours_server_args),
     # GPUConfig(gpu_id=6, url=None, use_ssh=False, runtime_args=ours_server_args),
     # GPUConfig(gpu_id=7, url=None, use_ssh=False, runtime_args=ours_server_args),
-=======
-    GPUConfig(gpu_id=0, url=None, use_ssh=True, runtime_args=ours_server_args),
-    GPUConfig(gpu_id=1, url=None, use_ssh=True, runtime_args=ours_server_args),
-    GPUConfig(gpu_id=2, url=None, use_ssh=True, runtime_args=ours_server_args),
-    GPUConfig(gpu_id=3, url=None, use_ssh=True, runtime_args=ours_server_args),
-    GPUConfig(gpu_id=4, url=None, use_ssh=True, runtime_args=ours_server_args),
-    GPUConfig(gpu_id=5, url=None, use_ssh=True, runtime_args=ours_server_args),
-    GPUConfig(gpu_id=6, url=None, use_ssh=True, runtime_args=ours_server_args),
-    GPUConfig(gpu_id=7, url=None, use_ssh=True, runtime_args=ours_server_args),
->>>>>>> 3a6a04c3
 ]
 add_simulation_to_gpu_config(ours_gpu_configs)
 
 exp_time = float('inf')
 configuration_to_test = [
-    # scale_to_gpu([200, 900, 3], len(ours_gpu_configs) // 2),
-    # scale_to_gpu([200, 1800, 6], len(ours_gpu_configs) // 2),
-    # scale_to_gpu([200, 2700, 9], len(ours_gpu_configs) // 2),
-<<<<<<< HEAD
-    scale_to_gpu([200, 3600, 12], len(ours_gpu_configs) // 2),
-    # scale_to_gpu([200, 4500, 15], len(ours_gpu_configs) // 2),
-=======
+    scale_to_gpu([200, 900, 3], len(ours_gpu_configs) // 2),
+    scale_to_gpu([200, 1800, 6], len(ours_gpu_configs) // 2),
+    scale_to_gpu([200, 2700, 9], len(ours_gpu_configs) // 2),
     # scale_to_gpu([200, 3600, 12], len(ours_gpu_configs) // 2),
-    scale_to_gpu([200, 1000, 15], len(ours_gpu_configs) // 2),
->>>>>>> 3a6a04c3
-    # scale_to_gpu([200, 5400, 18], len(ours_gpu_configs) // 2),
+    scale_to_gpu([200, 4500, 15], len(ours_gpu_configs) // 2),
+    scale_to_gpu([200, 5400, 18], len(ours_gpu_configs) // 2),
     # [200, 7200, 24],
 ]
 
 policies_to_test = [
-<<<<<<< HEAD
-    # (DataParallelRuntimeSelectionPolicy.ROUND_ROBIN, "", baseline_gpu_configs, 'baseline'),
-    (DataParallelRuntimeSelectionPolicy.CUSTOM, CustomPolicyType.GlobalScheduler, ours_gpu_configs, 's2'),
-=======
     # (DataParallelRuntimeSelectionPolicy.CUSTOM, CustomPolicyType.GlobalSchedulerWithoutMissRate, ours_gpu_configs, 'global_scheduler_without_miss_rate'),
-    (DataParallelRuntimeSelectionPolicy.ROUND_ROBIN, "", ours_gpu_configs, 'baseline'),
+    (DataParallelRuntimeSelectionPolicy.ROUND_ROBIN, "", baseline_gpu_configs, 'baseline'),
     (DataParallelRuntimeSelectionPolicy.CUSTOM, CustomPolicyType.GlobalSchedulerTime, ours_gpu_configs, 'global_scheduler'),
     # (DataParallelRuntimeSelectionPolicy.CUSTOM, CustomPolicyType.GlobalSchedulerWithoutMissRate, ours_gpu_configs, 'global_scheduler_without'),
 
     # (DataParallelRuntimeSelectionPolicy.ROUND_ROBIN, "", baseline_gpu_configs, 'baseline'),
->>>>>>> 3a6a04c3
 ]
 
 def gen_workloads_for_toolbench(configuration_to_test, policies_to_test):
@@ -144,17 +123,10 @@
 
 workloads = gen_workloads_for_toolbench(configuration_to_test, policies_to_test)
 toolbench_experiment = ConfigurableMajorExperimentArgs(
-<<<<<<< HEAD
     # log_file_path="e2e/8r_test_toolbench_multi_exp/exp.log",
     # csv_log_path="e2e/8r_test_toolbench_multi_exp/exp.csv",
-    log_file_path="reproduce/2r_toolbench/exp.log",
-    csv_log_path="reproduce/2r_toolbench/exp.csv",
-=======
-    log_file_path="e2e/8r_test_toolbench_multi_exp/exp_v6🥲_🙏.log",
-    csv_log_path="e2e/8r_test_toolbench_multi_exp/exp_v6🥲_🙏.csv",
-    # log_file_path="logs/debug/exp.log",
-    # csv_log_path="logs/debug/exp.csv",
->>>>>>> 3a6a04c3
+    log_file_path="newest_scheduler/2r_toolbench/exp.log",
+    csv_log_path="newest_scheduler/2r_toolbench/exp.csv",
     simulate=True,
     model_path=model_name,
     workload_configs=workloads,
