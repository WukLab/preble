import sys, os

sys.path.append(os.path.abspath(os.path.join(os.path.dirname(__file__), "..")))
sys.path.append(os.path.abspath(os.path.join(os.path.dirname(__file__), "../..")))

from transformers import AutoTokenizer
import random
from benchmark_utils import WorkloadConfig
from benchmark_workload_gen import (
    VirtualEnvLoader, 
    WorkloadPrefixDataLoader, 
    ToolBenchDataLoader, 
    LooGLEDataset, 
    LooGLEDatasetType, 
    MultiDomainToolBenchDataLoader,
    ChameleonTabMWPLoader
)
from benchmark_workload_gen import *
from typing import Iterator
from benchmark_workload_gen import LoadDistribution
import numpy as np
import uuid
from benchmarks.exp_configs.model_equations import mistral_7b_A6000_sglang_extend_flashinfer, mistrial_7b_A6000_sglang_decode_flashinfer

ssh_config_08 = {
    "hostname": "192.168.1.18",
    "username": "vikranth",
    "port": 456,
    "python_process": "/mnt/ssd1/vikranth/sglang_experiments/sglang_env/bin/python",
    "node_name": "08",
}

# -----------------------------------------------------------------------------
# Helper Functions
# -----------------------------------------------------------------------------

def scale_to_gpu(workload, gpus):
    new_workload = [w * gpus for w in workload]
    for i in range(2):
        new_workload[i] = int(new_workload[i])
    return new_workload

def pipeline_parallelism(pp: int, forward_equation):
    def pp_forward_time(*args):
        return forward_equation(*args) / pp
    return pp_forward_time


# For Simulator, ignore this if not using it
def add_simulation_to_gpu_config(gpu_configs):
    for config in gpu_configs:
        config.regist_simulator_config(
            [mistral_7b_A6000_sglang_extend_flashinfer, mistrial_7b_A6000_sglang_decode_flashinfer], 
            kv_cache_memory=131072 * 198516,
            lp_forward_simulation=None
        )

def calc_send_out_times(requests, request_rate, exp_time):
    send_out_times = [0]
    for i in range(len(requests) - 1):
        if request_rate == float('inf'):
            interval = 0
        else:
            interval = np.random.exponential(1 / request_rate)
        send_out_times.append(send_out_times[-1] + interval)
    send_out_times.append(send_out_times[-1]) # for the actual run to calculate last dummy interval
    return send_out_times

def create_loogle_dataset(config, model_name, exp_time, max_tokens_override=45) -> Iterator[WorkloadConfig]:
    tokenizer = AutoTokenizer.from_pretrained(model_name)
    num_workloads, num_requests, request_rate = config
    if exp_time != float("inf"):
        num_requests = int(request_rate * exp_time)
    print(f"Initialize loogle dataset with {num_workloads} workloads and {num_requests} requests")
    dataloader = LooGLEDataset(
        num_patterns=num_workloads,
        total_num_requests=num_requests,
        tokenizer=tokenizer,
        loogle_dataset_type=LooGLEDatasetType.SHORT_QA,
        max_tokens_override=max_tokens_override
    )
    requests = dataloader.generate_workload(max_length=32768 - max_tokens_override)
    random.shuffle(requests)
    requests = requests[:num_requests]
    print(f"Generated {len(requests)} requests")
    send_out_times = calc_send_out_times(requests, request_rate, exp_time)
    return dataloader, requests, send_out_times

def create_toolbench_dataset(config, model_name, exp_time, data_path, load_dist) -> Iterator[WorkloadConfig]:
    tokenizer = AutoTokenizer.from_pretrained(model_name)
    num_workloads, num_requests, request_rate = config
    if exp_time != float("inf"):
        num_requests = int(request_rate * exp_time)
    print(f'Initialize toolbench dataset with {num_workloads} workloads and {num_requests} requests')
    dataloader = ToolBenchDataLoader(
        num_patterns=num_workloads,
        total_num_requests=num_requests,
        tokenizer=tokenizer,
        data_path=data_path,
        load_dist=load_dist,
    )
    requests = dataloader.generate_workload()
    random.shuffle(requests)
    send_out_times = calc_send_out_times(requests, request_rate, exp_time)
    return dataloader, requests, send_out_times

def create_videoQA_dataset(
    config, 
    model_name, 
    exp_time, 
    data_path,
    max_shared_prompt_length
) -> Iterator[WorkloadConfig]:
    tokenizer = AutoTokenizer.from_pretrained(model_name)
    num_workloads, num_requests, request_rate = config
    if exp_time != float("inf"):
        num_requests = int(request_rate * exp_time)
    print(f'Initialize VideoQA dataset with {num_workloads} workloads and {num_requests} requests')
    dataloader = VideoDataLoader(
        data_path=data_path,
        total_num_requests=num_requests,
        max_shared_prompt_token_length=max_shared_prompt_length,
        num_patterns=num_workloads,
        tokenizer=tokenizer,
    )
    requests = dataloader.generate_workload()
    random.shuffle(requests)
    send_out_times = calc_send_out_times(requests, request_rate, exp_time)
    return dataloader, requests, send_out_times
        
def create_virtualenv_dataset(config, model_name, exp_time, data_path, load_dist) -> Iterator[WorkloadConfig]:
    tokenizer = AutoTokenizer.from_pretrained(model_name)
    num_workloads, num_requests, request_rate = config
    if exp_time != float("inf"):
        num_requests = int(request_rate * exp_time)
    # FIXME: why config is not used
    print(f'Initialize virtualenv dataset')
    dataloader = VirtualEnvLoader(
        tokenizer=tokenizer,
        num_patterns=num_workloads,
        data_path=data_path,
    )
    request_groups = dataloader.generate_workload(k=num_requests)
    random.shuffle(request_groups)
    send_out_times_list = []
    for requests in request_groups:
        # the overall request rate should be split among the different request groups
        send_out_times = calc_send_out_times(requests, request_rate/len(request_groups), exp_time)
        send_out_times_list.append(send_out_times)
    return dataloader, request_groups, send_out_times_list

<<<<<<< HEAD
def create_programming_dataset_default(config, model_name, exp_time, max_tokens_override=512) -> Iterator[WorkloadConfig]:
=======
def create_chameleon_dataset(config, model_name, exp_time, data_path, load_dist):
>>>>>>> ffdef6e7
    tokenizer = AutoTokenizer.from_pretrained(model_name)
    num_workloads, num_requests, request_rate = config
    if exp_time != float("inf"):
        num_requests = int(request_rate * exp_time)
<<<<<<< HEAD
    print(f'Initialize programing dataset')
    dataloader = ProgrammingDataset(
        num_patterns=num_workloads,
        total_num_requests=num_requests,
        tokenizer=tokenizer,
        max_tokens_override=max_tokens_override,
    )
    requests = dataloader.generate_workload(32768)
    random.shuffle(requests)

    send_out_times = calc_send_out_times(requests, request_rate, exp_time)
    return dataloader, requests, send_out_times

def create_programming_dataset_micro(config, model_name, exp_time, max_tokens_override=512) -> Iterator[WorkloadConfig]:
    tokenizer = AutoTokenizer.from_pretrained(model_name)
    num_workloads, num_requests, request_rate = config
    if exp_time != float("inf"):
        num_requests = int(request_rate * exp_time)
    print(f'Initialize programing dataset')
    dataloader = ProgrammingDataset(
        num_patterns=num_workloads,
        total_num_requests=num_requests,
        tokenizer=tokenizer,
        max_tokens_override=max_tokens_override,
        shared_length=2400
    )
    requests = dataloader.generate_workload(32768)
    random.shuffle(requests)

=======
    print(f'Initialize chameleon dataset')
    dataloader = ChameleonTabMWPLoader(
        data_path=data_path,
        tokenizer=tokenizer,
        num_patterns=num_workloads,
    )
    requests = dataloader.generate_workload(k=num_requests)
>>>>>>> ffdef6e7
    send_out_times = calc_send_out_times(requests, request_rate, exp_time)
    return dataloader, requests, send_out_times<|MERGE_RESOLUTION|>--- conflicted
+++ resolved
@@ -149,16 +149,12 @@
         send_out_times_list.append(send_out_times)
     return dataloader, request_groups, send_out_times_list
 
-<<<<<<< HEAD
+ 
 def create_programming_dataset_default(config, model_name, exp_time, max_tokens_override=512) -> Iterator[WorkloadConfig]:
-=======
-def create_chameleon_dataset(config, model_name, exp_time, data_path, load_dist):
->>>>>>> ffdef6e7
     tokenizer = AutoTokenizer.from_pretrained(model_name)
     num_workloads, num_requests, request_rate = config
     if exp_time != float("inf"):
         num_requests = int(request_rate * exp_time)
-<<<<<<< HEAD
     print(f'Initialize programing dataset')
     dataloader = ProgrammingDataset(
         num_patterns=num_workloads,
@@ -188,14 +184,5 @@
     requests = dataloader.generate_workload(32768)
     random.shuffle(requests)
 
-=======
-    print(f'Initialize chameleon dataset')
-    dataloader = ChameleonTabMWPLoader(
-        data_path=data_path,
-        tokenizer=tokenizer,
-        num_patterns=num_workloads,
-    )
-    requests = dataloader.generate_workload(k=num_requests)
->>>>>>> ffdef6e7
     send_out_times = calc_send_out_times(requests, request_rate, exp_time)
-    return dataloader, requests, send_out_times+    return dataloader, requests, send_out_times
