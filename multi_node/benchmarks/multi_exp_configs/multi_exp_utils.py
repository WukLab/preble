--- conflicted
+++ resolved
@@ -6,7 +6,6 @@
 from transformers import AutoTokenizer
 import random
 from benchmark_utils import WorkloadConfig
-<<<<<<< HEAD
 from benchmark_workload_gen import (
     VirtualEnvLoader, 
     WorkloadPrefixDataLoader, 
@@ -16,9 +15,7 @@
     MultiDomainToolBenchDataLoader,
     ChameleonTabMWPLoader
 )
-=======
 from benchmark_workload_gen import *
->>>>>>> 88856b31
 from typing import Iterator
 from benchmark_workload_gen import LoadDistribution
 import numpy as np
