from sglang.srt.managers.router.infer_batch import Batch

"""Principles
Linear layer consider batching only
Attention:
    Long prompt: compute bound -> quadratic to context, each request independent
    Short decoding: memory bound -> linear to total context of all requests
                    consider shared prefix -> need to be improved
    Long decoding: memory bound but consider parallelism on sequence dimension
                        calculate long request independently with different linear scope
"""

def llama2_7b_A6000_vllm(batch: Batch):
    num_batched_tokens = batch.input_ids.shape[0]
    num_attention_tokens = batch.seq_lens.cpu().numpy().sum()
    
    if num_batched_tokens >= 384:
        forward_time = 0.131*num_batched_tokens + 5.67
    elif num_batched_tokens >= 128:
        forward_time = 0.114*num_batched_tokens + 12.4
    else:
        forward_time = 26.06523603
    forward_time += num_attention_tokens / 2048 * 1.663659159
    forward_time /= 1e3 # to seconds
    return forward_time

<<<<<<< HEAD
def mistral_7b_A6000_sglang_extend_flashinfer(batch: Batch, provide_tokens=None):
    num_batched_tokens = batch.input_ids.shape[0]
    if num_batched_tokens >= 384:
        forward_time = 0.128 * num_batched_tokens + 9.97
    elif num_batched_tokens >= 192:
        forward_time = 0.117 * num_batched_tokens + 17.3
    else:
        forward_time = 30
    return forward_time / 1e3

def mistrial_7b_A6000_sglang_decode_flashinfer(batch: Batch):
    num_attention_tokens = batch.seq_lens.cpu().numpy().sum()
    if num_attention_tokens >= 64 * 2048:
        forward_time = num_attention_tokens * 4e-4
    else:
        forward_time = 10.4 * num_attention_tokens**0.117
    return forward_time / 1e3
=======
>>>>>>> 43af3faf

def mistral_7b_A6000_sglang_linear(num_batched_tokens: int):
    if num_batched_tokens >= 384:
        forward_time = 0.115 * num_batched_tokens - 1.13
    elif num_batched_tokens >= 192:
    #    -118 + 1.25x + -2.56E-03x^2 
        forward_time = -118 + 1.25 * num_batched_tokens - 2.56e-3 * num_batched_tokens**2
    else:
        forward_time = 22
    return forward_time / 1e3


def mistral_7b_A6000_sglang_attention(num_reqs, num_attention_tokens, num_unique_kv: int):
    total_context = num_attention_tokens.sum()
    if num_unique_kv is None:
        num_unique_kv = total_context
    if total_context <= 1024:
        forward_time = 0.32
    else:
        # 1.86E-04*x + 0.159
        forward_time = 1.86e-4 * total_context + 0.159
        if num_unique_kv / num_reqs <= 1024 and num_reqs * num_unique_kv <= 32 * 256 * 2048:
            forward_time /= 2
    return forward_time / 1e3
    
def mistrial_7b_A6000_sglang_base(num_reqs, num_batched_tokens, num_attention_tokens, num_unique_kv = None):
    forward_time = mistral_7b_A6000_sglang_linear(num_batched_tokens) + \
                   mistral_7b_A6000_sglang_attention(num_reqs, num_attention_tokens, num_unique_kv)
    return forward_time 

def mistral_7b_A6000_sglang_extend_flashinfer(
    num_reqs, 
    num_batched_tokens, 
    num_attention_tokens, 
    input_id_lens, 
    num_unique_kv = None
):
    base = mistrial_7b_A6000_sglang_base(num_reqs, num_batched_tokens, num_attention_tokens, num_unique_kv)
    attn_quad = 0
    for extend_lengths in input_id_lens:
        if extend_lengths >= 4096:
            #  -7.37 + 3.86E-03x + 2.16E-06x^2
            attn_quad += -7.37 + 3.86e-3 * extend_lengths + 2.16e-6 * extend_lengths**2
    attn_quad /= 1e3
    return (base + attn_quad) / 0.95

def mistrial_7b_A6000_sglang_decode_flashinfer(
    num_reqs, 
    num_batched_tokens, 
    num_attention_tokens, 
    num_unique_kv = None
):
    return mistrial_7b_A6000_sglang_base(num_reqs, num_batched_tokens, num_attention_tokens, num_unique_kv) / 0.95


def LP_mistral_7b_A6000_sglang_extend_flashinfer(num_extend_tokens, is_leaf):
    if num_extend_tokens < 192 and not is_leaf:
        print("Warning: identify short node and not is_leaf, this node might add too much recompute cost")
    return mistral_7b_A6000_sglang_extend_flashinfer(
        1, num_extend_tokens, num_extend_tokens, [num_extend_tokens], num_extend_tokens
    )<|MERGE_RESOLUTION|>--- conflicted
+++ resolved
@@ -24,26 +24,6 @@
     forward_time /= 1e3 # to seconds
     return forward_time
 
-<<<<<<< HEAD
-def mistral_7b_A6000_sglang_extend_flashinfer(batch: Batch, provide_tokens=None):
-    num_batched_tokens = batch.input_ids.shape[0]
-    if num_batched_tokens >= 384:
-        forward_time = 0.128 * num_batched_tokens + 9.97
-    elif num_batched_tokens >= 192:
-        forward_time = 0.117 * num_batched_tokens + 17.3
-    else:
-        forward_time = 30
-    return forward_time / 1e3
-
-def mistrial_7b_A6000_sglang_decode_flashinfer(batch: Batch):
-    num_attention_tokens = batch.seq_lens.cpu().numpy().sum()
-    if num_attention_tokens >= 64 * 2048:
-        forward_time = num_attention_tokens * 4e-4
-    else:
-        forward_time = 10.4 * num_attention_tokens**0.117
-    return forward_time / 1e3
-=======
->>>>>>> 43af3faf
 
 def mistral_7b_A6000_sglang_linear(num_batched_tokens: int):
     if num_batched_tokens >= 384:
