--- conflicted
+++ resolved
@@ -74,21 +74,12 @@
     'context_length': 33000,
     'enable_flashinfer': True,
     'schedule_heuristic': 'fcfs-mpq',
-<<<<<<< HEAD
-    # 'chunk_prefill_budget': 512,
-    'load_format': 'dummy',
-=======
     'chunk_prefill_budget': 512,
->>>>>>> a6b16553
     'report_hit_ratio': True,
 }
 # GPU Configuration
 gpu_configs = [
     GPUConfig(gpu_id=1, url=None, use_ssh=False, runtime_args=server_args),
-<<<<<<< HEAD
-    # GPUConfig(gpu_id=1, url=None, use_ssh=False, runtime_args=server_args),
-=======
->>>>>>> a6b16553
     # GPUConfig(gpu_id=2, url=None, use_ssh=False, runtime_args=server_args),
     # GPUConfig(gpu_id=3, url=None, use_ssh=False, runtime_args=server_args),
     # GPUConfig(gpu_id=4, url=None, use_ssh=False),
