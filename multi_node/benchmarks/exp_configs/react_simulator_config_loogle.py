from transformers import AutoTokenizer
import random
import sys, os

# Add the parent directory of the 'src' directory to the Python path
sys.path.append(os.path.abspath(os.path.join(os.path.dirname(__file__), "..")))
sys.path.append(os.path.abspath(os.path.join(os.path.dirname(__file__), "../..")))

from benchmark_utils import WorkloadConfig, MajorExperimentArgs
from benchmark_workload_gen import *
from sglang.srt.managers.router.model_runner import GPUConfig
from data_parallel_request_cache import DataParallelRuntimeSelectionPolicy, CustomPolicyType
from exp_configs.exp_config_utils import create_workload_prefix_configs, create_toolbench_data_loader, create_loogle_dataset, create_mixture_diff_toolbench_burts
from exp_configs.react_simulator_config import add_simulation_to_gpu_config
import random

# Basic Configuration
# log_file_path = "logs/sim_hot_cold_rps18_1800.log"
log_file_path = "eviction_logs_for_load_based_histogram/comm_1.log"
# model_name = "meta-llama/Llama-2-7b-hf"
model_name = "mistralai/Mistral-7B-v0.1"
<<<<<<< HEAD
exp_time = float('inf')
=======
exp_time = float("inf")
>>>>>>> 5fc91bb9
ssh_config_08 = {
    "hostname": "192.168.1.18",
    "username": "vikranth",
    "port": 456,
    "python_process": "/mnt/ssd1/vikranth/sglang_experiments/sglang_env/bin/python",
    "node_name": "08",
}


server_args = {
    'log_prefix_hit': True,
    'mem_fraction_static': 0.8,
    'stream_interval': 1,
    'context_length': 32768,
    "enable_flashinfer": False,
    "chunk_prefill_budget": 2048,
}
# GPU Configuration
gpu_configs = [
    GPUConfig(gpu_id=0, url=None, use_ssh=False, runtime_args=server_args),
    GPUConfig(gpu_id=1, url=None, use_ssh=False,runtime_args=server_args),
]
add_simulation_to_gpu_config(gpu_configs)


configurations_to_test = [
    [ 24, 393, 0.7],
    # [ 24, 393, 0.5]
]
workload_configs = create_loogle_dataset(
    configurations_to_test, 
    model_name, 
    exp_time, 
    # data_path="datasets/G1_workload_updated_input_output_lengths_4096.json",
    # load_dist=LoadDistribution.ZIPF,
    # k=1.05
    # k=None
)

# Selector Configuration
# Format {policy - custom policy - message}
selectors_configs = [
    # (DataParallelRuntimeSelectionPolicy.CUSTOM, CustomPolicyType.GREEDY_LP_OLD, 'greedy_old'),
# (DataParallelRuntimeSelectionPolicy.CUSTOM, CustomPolicyType.HiostgramBasedRecompLoad, 'recomp_load'),
    # (DataParallelRuntimeSelectionPolicy.CUSTOM, CustomPolicyType.MemSchedulerEvictBasedOnLoad, 'evict_based_on_load'),
    # (DataParallelRuntimeSelectionPolicy.CUSTOM, CustomPolicyType.HistogramBasedMemoryLoadScheduler, 'load'),
    # (DataParallelRuntimeSelectionPolicy.CUSTOM, CustomPolicyType.HiostgramBasedRecompLoad, 'recomp'),
    # (DataParallelRuntimeSelectionPolicy.ROUND_ROBIN, "", 'round_robin'),
    # (DataParallelRuntimeSelectionPolicy.RANDOM, "", 'random'),
    (DataParallelRuntimeSelectionPolicy.CUSTOM, CustomPolicyType.GlobalScheduler, 'global_scheduler_with_rebalancing'),
    # (DataParallelRuntimeSelectionPolicy.CUSTOM, CustomPolicyType.BASIC_MEM_SCHEDULERV2, 'mem_basic_v2'),

    # (DataParallelRuntimeSelectionPolicy.CUSTOM, CustomPolicyType.HistogramBasedMemoryLoadScheduler, 'load_scheduler'),
        # (DataParallelRuntimeSelectionPolicy.CUSTOM, CustomPolicyType.HiostgramBasedRecompLoadWithEviction, 'recomp_scheduler_with_eviction'),
    # (DataParallelRuntimeSelectionPolicy.CUSTOM, CustomPolicyType.HiostgramBasedRecompLoad, 'recomp_scheduler_without_eviction'),

    # (DataParallelRuntimeSelectionPolicy.CUSTOM, CustomPolicyType.HiostgramBasedRecompLoad, 'recomp_scheduler'),

    # (DataParallelRuntimeSelectionPolicy.CUSTOM, CustomPolicyType.HiostgramBasedRecompLoadWithEviction, 'recomp_scheduler_with_eviction'),
    # (DataParallelRuntimeSelectionPolicy.CUSTOM, CustomPolicyType.HiostgramBasedRecompLoad, 'recomp_scheduler'),

    # (DataParallelRuntimeSelectionPolicy.CUSTOM, CustomPolicyType.MemSchedulerEvictBasedOnLoad, 'evict_based_on_load'),
    # (DataParallelRuntimeSelectionPolicy.CUSTOM, CustomPolicyType.BASIC_MEM_SCHEDULER, 'greedy_v3'),
    # (DataParallelRuntimeSelectionPolicy.CUSTOM, CustomPolicyType.BASIC_MEM_SCHEDULER, 'greedy_v3'),

    # (DataParallelRuntimeSelectionPolicy.CUSTOM, CustomPolicyType.LOOGLE_ORACLE, 'loogle_oracle'),
    # (DataParallelRuntimeSelectionPolicy.CUSTOM, CustomPolicyType.LOOGLE_ORACLE, 'loogle_oracle'),

    # (DataParallelRuntimeSelectionPolicy.CUSTOM, CustomPolicyType.TBORACLE_B, 'tb_oracle_b'),
    # (DataParallelRuntimeSelectionPolicy.CUSTOM, CustomPolicyType.TBORACLE_B, 'tb_oracle_b'),
    # (DataParallelRuntimeSelectionPolicy.CUSTOM, CustomPolicyType.TBORACLE_B, 'tb_oracle_b'),
    # # (DataParallelRuntimeSelectionPolicy.CUSTOM, CustomPolicyType.GREEDY_LP, 'greedy_v3'),

    # # (DataParallelRuntimeSelectionPolicy.CUSTOM, CustomPolicyType.TBORACLE_B, 'tb_oracle_b'),
    # # # (DataParallelRuntimeSelectionPolicy.CUSTOM, CustomPolicyType.TBORACLE_B, 'tb_oracle_b'),

    # (DataParallelRuntimeSelectionPolicy.RANDOM, "", 'random'),
    # (DataParallelRuntimeSelectionPolicy.RANDOM, "", 'random'),

    # (DataParallelRuntimeSelectionPolicy.CUSTOM, CustomPolicyType.GREEDY_LP, 'greedy_v3'),
    # (DataParallelRuntimeSelectionPolicy.CUSTOM, CustomPolicyType.TBORACLE_B, 'oracle'),
    # (DataParallelRuntimeSelectionPolicy.RANDOM, "", 'random'),

    # (DataParallelRuntimeSelectionPolicy.CUSTOM, CustomPolicyType.GREEDY_LP_OLD, 'greedy_old'),
    # (DataParallelRuntimeSelectionPolicy.CUSTOM, CustomPolicyType.GREEDY_LP, 'greedy'),
    # (DataParallelRuntimeSelectionPolicy.CUSTOM, CustomPolicyType.TBORACLE_B, 'oracle'),
    # (DataParallelRuntimeSelectionPolicy.RANDOM, "", 'random'),

    # (DataParallelRuntimeSelectionPolicy.CUSTOM, CustomPolicyType.GREEDY_LP_OLD, 'greedy_old'),
    # (DataParallelRuntimeSelectionPolicy.CUSTOM, CustomPolicyType.GREEDY_LP, 'greedy'),
    # (DataParallelRuntimeSelectionPolicy.CUSTOM, CustomPolicyType.TBORACLE_B, 'oracle'),
    # (DataParallelRuntimeSelectionPolicy.ROUND_ROBIN, "", 'round_robin'),
]



exp_args = MajorExperimentArgs(
<<<<<<< HEAD
    server_args,
    workload_configs,
    gpu_configs,
    simulate=False,
=======
    workload_configs=workload_configs,
    gpu_configs=gpu_configs,
    simulate=True,
>>>>>>> 5fc91bb9
    log_file_path=log_file_path,
    selector_configs=selectors_configs,
    model_name=model_name
)

if __name__ == "__main__":
    workload_configs = list(workload_configs)
    print(workload_configs[0].requests[0]["text"])<|MERGE_RESOLUTION|>--- conflicted
+++ resolved
@@ -19,11 +19,7 @@
 log_file_path = "eviction_logs_for_load_based_histogram/comm_1.log"
 # model_name = "meta-llama/Llama-2-7b-hf"
 model_name = "mistralai/Mistral-7B-v0.1"
-<<<<<<< HEAD
-exp_time = float('inf')
-=======
 exp_time = float("inf")
->>>>>>> 5fc91bb9
 ssh_config_08 = {
     "hostname": "192.168.1.18",
     "username": "vikranth",
@@ -121,16 +117,9 @@
 
 
 exp_args = MajorExperimentArgs(
-<<<<<<< HEAD
-    server_args,
-    workload_configs,
-    gpu_configs,
-    simulate=False,
-=======
     workload_configs=workload_configs,
     gpu_configs=gpu_configs,
-    simulate=True,
->>>>>>> 5fc91bb9
+    simulate=False,
     log_file_path=log_file_path,
     selector_configs=selectors_configs,
     model_name=model_name
