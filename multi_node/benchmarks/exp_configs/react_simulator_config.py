--- conflicted
+++ resolved
@@ -78,17 +78,10 @@
 }
 # GPU Configuration
 gpu_configs = [
-<<<<<<< HEAD
-    GPUConfig(gpu_id=0, url=None, use_ssh=False),
-    # GPUConfig(gpu_id=1, url=None, use_ssh=False),
-    # GPUConfig(gpu_id=2, url=None, use_ssh=False),
-    # GPUConfig(gpu_id=3, url=None, use_ssh=False),
-=======
     GPUConfig(gpu_id=0, url=None, use_ssh=False, runtime_args=server_args),
-    GPUConfig(gpu_id=1, url=None, use_ssh=False, runtime_args=server_args),
-    GPUConfig(gpu_id=2, url=None, use_ssh=False, runtime_args=server_args),
-    GPUConfig(gpu_id=3, url=None, use_ssh=False, runtime_args=server_args),
->>>>>>> 5fc91bb9
+    # GPUConfig(gpu_id=1, url=None, use_ssh=False, runtime_args=server_args),
+    # GPUConfig(gpu_id=2, url=None, use_ssh=False, runtime_args=server_args),
+    # GPUConfig(gpu_id=3, url=None, use_ssh=False, runtime_args=server_args),
     # GPUConfig(gpu_id=4, url=None, use_ssh=False),
     # GPUConfig(
     #     gpu_id=0,
@@ -125,20 +118,6 @@
 #     config.regist_simulator_config(mistral_7b_A6000_sglang_tp(2.0), 75 << 30)
 
 # SGLang Runtime Configuration
-<<<<<<< HEAD
-server_args = {
-    "model_path": model_name,
-    'gpu_configs': gpu_configs,
-    'log_prefix_hit': True,
-    'mem_fraction_static': 0.8,
-    'context_length': 33000,
-    'enable_flashinfer': True,
-    'schedule_heuristic': 'fcfs',
-    'chunk_prefill_budget': 512,
-}
-=======
-
->>>>>>> 5fc91bb9
 
 # Workload Configuration
 exp_time = float("inf")
