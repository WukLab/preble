--- conflicted
+++ resolved
@@ -22,7 +22,6 @@
         )
         requests = dataloader.generate_workload(None)
         random.shuffle(requests)
-<<<<<<< HEAD
         send_out_times = [0]
         for i in range(num_requests - 1):
             if request_rate == float('inf'):
@@ -42,18 +41,6 @@
             exp_time=exp_time,
         )
         yield workload_config
-=======
-        workload_config = WorkloadConfig(
-                num_workloads,
-                random_ratio,
-                num_requests,
-                request_rate,
-                requests,
-                dataloader,
-                exp_time=exp_time,
-            )
-    yield workload_configs
->>>>>>> 08f80f53
 
 def create_toolbench_data_loader(configurations_to_test, model_name, exp_time, data_path, load_dist, k=None) -> Iterator[WorkloadConfig]:
     workload_configs = []
