import random
import warnings
import os
import sys
import numpy as np

random.seed(10)
np.random.seed(10)

# Add the parent directory of the 'src' directory to the Python path
sys.path.append(os.path.abspath(os.path.join(os.path.dirname(__file__), "..")))
import datetime
import time
import multi_exp_configs.e2e_loogle_config

warnings.simplefilter(action="ignore", category=FutureWarning)

from multi_node_loader import MultiNodeLoader
from model_runtime_manager import RequestFuncOutput, ModelDetails
from benchmark_utils import BenchmarkMetrics, MajorExperimentArgs, WorkloadConfig
from benchmark_workload_gen import *
from data_parallel_request_cache import (
    DataParallelRuntimeSelectionPolicy,
    CustomPolicyType,
)
import gc
import logging
from typing import List
import torch
from data_parallel_request_cache import (
    CustomPolicyType,
    DataParallelRuntimeSelectionPolicy,
)
from greedy_lp import GurobiGreedyLPScheduler
from model_runtime_manager import ModelDetails, RequestFuncOutput
from multi_node_loader import MultiNodeLoader

from benchmark_utils import BenchmarkMetrics
from benchmark_workload_gen import *
from basic_mem_scheduler import BasicMemSchedulerV2
from multi_node.global_scheduler import GlobalScheduler
from multi_node.global_scheduler_with_time import GlobalSchedulerWithTime
from multi_experiment_benchmark_utils import DefaultWorkload, ConfigurableMajorExperimentArgs, AllExperiments, ExperimentType, Workload

logging.getLogger("requests").setLevel(logging.WARNING)
logging.getLogger("urllib3").setLevel(logging.WARNING)
logging.getLogger("filelock").setLevel(logging.WARNING)
logging.getLogger("matplotlib").setLevel(logging.WARNING)
logging.getLogger("paramiko").setLevel(logging.WARNING)
import warnings

# Ignore warnings
warnings.filterwarnings("ignore", message="huggingface/tokenizers")
log = logging.getLogger(__name__)


def register_selector(
    model_details: ModelDetails, workload_config: Workload
):
    policy, custom_policy = workload_config.policy, workload_config.custom_policy
    if policy != DataParallelRuntimeSelectionPolicy.CUSTOM:
        model_details.update_runtime_selection_policy(policy, None)
        return

    # Handling for specific Oracle types that share similar instantiation patterns
    oracle_creators = {
        CustomPolicyType.ORACLE: Oracle,
        CustomPolicyType.ORACLE_HOT_COLD: OracleHotCold,
        CustomPolicyType.TBORACLE: TBOracle,
        CustomPolicyType.TBORACLE_B: TBOracleB,
        CustomPolicyType.LOOGLE_ORACLE: LoogleOracle,
        CustomPolicyType.TB_DOMAIN_ORACLE: TBMultiDomainOracle,
    }

    def handle_oracle(oracle_type):
        """Generic handler for oracle types."""
        if oracle_type in (CustomPolicyType.ORACLE, CustomPolicyType.ORACLE_HOT_COLD):
            return oracle_creators[oracle_type](
                num_nodes=len(model_details.runtimes),
                num_workloads=workload_config.num_prefix_patterns,
            )
        else:
            return oracle_creators[oracle_type](num_nodes=len(model_details.runtimes))

    if custom_policy in oracle_creators:
        custom_runtime_selector = handle_oracle(custom_policy)
        model_details.update_runtime_selection_policy(
            DataParallelRuntimeSelectionPolicy.CUSTOM,
            custom_runtime_selector=custom_runtime_selector,
        )
        return

    def handle_basic_mem_schedulerv2():
        return BasicMemSchedulerV2(num_nodes=len(model_details.runtimes))

    def handle_histogram_based_recomp():
        return GlobalScheduler(
            num_nodes=len(model_details.runtimes), enable_eviction=False, enable_miss_rate=True
        )

    def handle_histogram_based_recomp_without_miss_rate():
        return GlobalScheduler(
            num_nodes=len(model_details.runtimes), enable_eviction=False, enable_miss_rate=False
        )
    
    selector_creators = {
        CustomPolicyType.BASIC_MEM_SCHEDULERV2: handle_basic_mem_schedulerv2,
        CustomPolicyType.GlobalScheduler: handle_histogram_based_recomp,
        CustomPolicyType.GlobalSchedulerWithoutMissRate: handle_histogram_based_recomp_without_miss_rate,
        CustomPolicyType.GlobalSchedulerTime: lambda: GlobalSchedulerWithTime(num_nodes=len(model_details.runtimes)),
        CustomPolicyType.GlobalSchedulerTimeWithEviction: lambda: GlobalSchedulerWithTime(num_nodes=len(model_details.runtimes), enable_eviction=True),
    }

    if custom_policy not in selector_creators:
        logging.error(f"Custom policy {custom_policy} not found.")
        return

    creator = selector_creators[custom_policy]
    custom_runtime_selector = creator()
    model_details.update_runtime_selection_policy(
        DataParallelRuntimeSelectionPolicy.CUSTOM,
        custom_runtime_selector=custom_runtime_selector,
    )


def run_single_workload(
    model_details: ModelDetails,
    workload_config: Workload,
    experiment_type: ExperimentType,
    csv_file: str,
    trace_json_file: Optional[str]
):
    logging.info(
        workload_config.get_starting_policy_message()
    )
    register_selector(
        model_details, workload_config
    )

    torch.manual_seed(10)
    np.random.seed(10)

    tic_benchmark = time.time()
    results: List[RequestFuncOutput] = model_details.get_experiment_results_for_experiment_type(
        workload_config,
        experiment_type=experiment_type,
    )
    overall_latency = time.time() - tic_benchmark

    counts = model_details.request_router.get_model_selection_counts()
    exp_params = workload_config.workload_params_str()
    bench_metrics = BenchmarkMetrics.gen_benchmark_metrics(
        tokenizer=workload_config.get_tokenizer(),
        req_func_outputs=results,
        overall_latency=overall_latency,
        time_limit=workload_config.exp_time,
        gpu_counts=counts,
        detail_log_path=trace_json_file,
    )
    bench_metrics.to_log_file(exp_params)
    bench_metrics.to_csv_file(csv_file, exp_params)

def run_experiment(configurable_exp_args: ConfigurableMajorExperimentArgs):
    loader = MultiNodeLoader(configurable_exp_args.simulate)
    
    directory = os.path.dirname(configurable_exp_args.log_file_path)
    # Create the directory if it doesn't exist
    if not os.path.exists(directory):
        os.makedirs(directory)
    
    logging.basicConfig(level=logging.INFO, filename=configurable_exp_args.log_file_path)
    formatter = logging.Formatter(
        "%(filename)s:%(lineno)d - %(levelname)s - %(message)s"
    )
    handler = logging.StreamHandler(sys.stdout)
    handler.setFormatter(formatter)
    logging.getLogger().addHandler(handler)
    # Add current time to log file
    start_date = datetime.datetime.utcnow()
    start_time = time.time()
    logging.info(f"Starting Experiment at {start_date} with {configurable_exp_args.experiment_name}")
    for workload_config in configurable_exp_args.workload_configs:
        model_details = loader.load_model(
            model_path=configurable_exp_args.model_path, gpu_configs=workload_config.server_configs
        )
        trace_json_file = directory + '/' + workload_config.workload_params_str().replace(", ", "_").replace("/", "-") + '.json'
        run_single_workload(
            model_details,
            workload_config,
            csv_file=configurable_exp_args.csv_log_path,
            trace_json_file=trace_json_file,
            experiment_type=configurable_exp_args.experiment_type,
        )
        loader.unload_model(model_details)
        torch.cuda.empty_cache()
        gc.collect()
        time.sleep(10)
    logging.info(f"Total Experiment Time: {time.time() - start_time}")


def run_all_experiments(all_experiments: AllExperiments):
    for experiment in all_experiments.experiments:
        run_experiment(experiment)

if __name__ == "__main__":
    # from benchmarks.multi_exp_configs.loogle_config import exp_args
    from benchmarks.multi_exp_configs.e2e_toolbench_config import exp_args
    # from benchmarks.multi_exp_configs.e2e_loogle_config import exp_args
    # from benchmarks.multi_exp_configs.e2e_toolbench_config import exp_args
<<<<<<< HEAD
    # from benchmarks.multi_exp_configs.e2e_loogle_config import exp_args
=======
    from benchmarks.multi_exp_configs.e2e_loogle_config import exp_args
>>>>>>> a6b16553
    # from benchmarks.multi_exp_configs.e2e_virtualenv_config import exp_args

    run_all_experiments(exp_args)<|MERGE_RESOLUTION|>--- conflicted
+++ resolved
@@ -207,11 +207,7 @@
     from benchmarks.multi_exp_configs.e2e_toolbench_config import exp_args
     # from benchmarks.multi_exp_configs.e2e_loogle_config import exp_args
     # from benchmarks.multi_exp_configs.e2e_toolbench_config import exp_args
-<<<<<<< HEAD
     # from benchmarks.multi_exp_configs.e2e_loogle_config import exp_args
-=======
-    from benchmarks.multi_exp_configs.e2e_loogle_config import exp_args
->>>>>>> a6b16553
     # from benchmarks.multi_exp_configs.e2e_virtualenv_config import exp_args
 
     run_all_experiments(exp_args)