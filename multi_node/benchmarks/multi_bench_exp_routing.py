--- conflicted
+++ resolved
@@ -202,13 +202,10 @@
 
 if __name__ == "__main__":
     # from benchmarks.multi_exp_configs.loogle_config import exp_args
-<<<<<<< HEAD
     from benchmarks.multi_exp_configs.e2e_toolbench_config import exp_args
     # from benchmarks.multi_exp_configs.e2e_loogle_config import exp_args
-=======
     # from benchmarks.multi_exp_configs.e2e_toolbench_config import exp_args
     # from benchmarks.multi_exp_configs.e2e_loogle_config import exp_args
-    from benchmarks.multi_exp_configs.e2e_virtualenv_config import exp_args
->>>>>>> 3a6a04c3
+    # from benchmarks.multi_exp_configs.e2e_virtualenv_config import exp_args
 
     run_all_experiments(exp_args)