from typing import List, Optional, Union, Tuple, Dict
import uuid
import os
import json
from abc import ABC, abstractclassmethod
import heapq
import numpy as np
import time
from transformers import AutoTokenizer
import logging
import torch
import random
from dataclasses import asdict
from enum import Enum

from sglang.srt.server_args import PortArgs, ServerArgs
from sglang.srt.conversation import (
    Conversation,
    SeparatorStyle,
    chat_template_exists,
    generate_chat_conv,
    register_conv_template,
)
from sglang.srt.managers.tokenizer_manager import TokenizerManager
from sglang.srt.managers.router.manager import RouterManager
from sglang.srt.managers.router.model_rpc import ModelRpcClient, ModelRpcServer
from sglang.srt.hf_transformers_utils import get_tokenizer
from sglang.srt.managers.router.model_runner import GPUConfig
from data_parallel_request_cache import DataParallelRequestRouter, DataParallelRuntimeSelectionPolicy
from sglang.srt.managers.io_struct import (
    BatchStrOut,
    BatchTokenIDOut,
    DetokenizeReqInput,
    FlushCacheReq,
    GenerateReqInput,
    TokenizedGenerateReqInput,
    SchedulingMetricsReqInput,
    SchedulingMetricsOut,
    DumpTrace
)
from sglang.srt.sampling_params import SamplingParams
from sglang.srt.backend_config import GLOBAL_BACKEND_CONFIG
from sglang.srt.managers.router.infer_batch import Batch
from benchmarks.benchmark_workload_gen import WorkloadPrefixDataLoader
from benchmarks.benchmark_utils import RequestFuncOutput, BenchmarkMetrics

logging.getLogger("requests").setLevel(logging.WARNING)
logging.getLogger("urllib3").setLevel(logging.WARNING)
logging.getLogger("filelock").setLevel(logging.WARNING)
logging.getLogger("matplotlib").setLevel(logging.WARNING)
logging.getLogger("paramiko").setLevel(logging.WARNING)

log = logging.getLogger(__name__)

def random_uuid_string():
    return str(uuid.uuid4().hex)

# Use simulated ModelRpcServer to maintain node state
class ServerRuntimeSimulator:
    def __init__(
        self,
        gpu_config: GPUConfig,
        model_path: str,
        profile_mode: bool = False,
        tokenizer_path: Optional[str] = None,
        load_format: str = "auto",
        tokenizer_mode: str = "auto",
        trust_remote_code: bool = True,
        mem_fraction_static: float = ServerArgs.mem_fraction_static,
        max_prefill_num_token: int = ServerArgs.max_prefill_num_token,
        context_length: int = ServerArgs.context_length,
        tp_size: int = 1,
        schedule_heuristic: str = "lpm",
        attention_reduce_in_fp32: bool = False,
        random_seed: int = 42,
        log_level: str = "error",
        disable_radix_cache: bool = False,
        enable_flashinfer: bool = False,
        disable_regex_jump_forward: bool = False,
        disable_disk_cache: bool = False,
        api_key: str = "",
        port: Optional[int] = None,
        additional_ports: Optional[Union[List[int], int]] = None,
        cuda_devices: Optional[List[int]] = None,
        freeze: bool = False,
        log_prefix_hit: bool = False,
    ):
        host = "0.0.0.0"
        port, additional_ports = 0, [0] * 100
        if profile_mode:
            load_format = 'dummy'
        server_args = ServerArgs(
            model_path=model_path,
            tokenizer_path=tokenizer_path,
            host=host,
            port=port,
            additional_ports=additional_ports,
            load_format=load_format,
            tokenizer_mode=tokenizer_mode,
            trust_remote_code=trust_remote_code,
            mem_fraction_static=mem_fraction_static,
            max_prefill_num_token=max_prefill_num_token,
            context_length=context_length,
            tp_size=tp_size,
            schedule_heuristic=schedule_heuristic,
            attention_reduce_in_fp32=attention_reduce_in_fp32,
            random_seed=random_seed,
            log_level=log_level,
            cuda_devices=cuda_devices,
            freeze=freeze,
            log_prefix_hit=log_prefix_hit,
            disable_radix_cache=disable_radix_cache,
            enable_flashinfer=enable_flashinfer,
            disable_regex_jump_forward=disable_regex_jump_forward,
            disable_disk_cache=disable_disk_cache,
            api_key=api_key,
        )
        self.server_args = server_args
        self.url = random_uuid_string()
        
        port_args = PortArgs(
            tokenizer_port=server_args.additional_ports[0],
            router_port=server_args.additional_ports[1],
            detokenizer_port=server_args.additional_ports[2],
            nccl_port=server_args.additional_ports[3],
            migrate_port=server_args.additional_ports[4],
            model_rpc_ports=server_args.additional_ports[5:],
        )
        # NOTE: some metadata is maintained in GPU memory, be careful when #replicas is too high
        self.model_rpc = ModelRpcServer(0, server_args, port_args, 
                                        simulate=not profile_mode, gpu_config=gpu_config)
        self.manager_recv_reqs = []
        self.gpu_config = gpu_config
        # # Event in each queue will start from these time stamps
        # self.tokenizer_next_start_time = 0
        # self.manager_next_start_time = 0
        # self.detokenizer_next_start_time = 0
        self.local_clock = 0.0
        self.tokenizer_clock = 0.0
        self.manager_clock = 0.0
    
    def reset_clock(self):
        self.local_clock = 0.0
        self.tokenizer_clock = 0.0
        self.manager_clock = 0.0
    
    def simulate_step(self, recv_reqs) -> int:
        for recv_req in recv_reqs:
            self.model_rpc.handle_generate_request(recv_req)
        forward_times = self.model_rpc.forward_step(self.gpu_config.forward_simulation)
        forward_time = sum(forward_times)
        ret = self.model_rpc.out_pyobjs
        self.model_rpc.out_pyobjs = []
        return forward_time, ret

    class Process(Enum):
        TOKENIZER = 0
        MANAGER = 1
        DETOKENIZER = 2
        
class SimulationEvent(ABC):
    """
    runtime_id is from external world, e.g. request generator
    """
    def __init__(self, task: str, time: float, runtime_id: int):
        self.task = task
        self.time = time
        self.runtime_id = runtime_id
    
    @abstractclassmethod
    def advance_to_schedule_time(self, simulator: "Simulation"):
        pass
    
    # call this before spawning the event
    def update_lock(self, overhead, simulator: "Simulation", thread: ServerRuntimeSimulator.Process=None):
        if self.runtime_id == -1:
            simulator.global_clock += overhead
        else:
            runtime: ServerRuntimeSimulator = simulator.runtimes[self.runtime_id]
            if thread is ServerRuntimeSimulator.Process.TOKENIZER:
                runtime.tokenizer_clock = max(runtime.tokenizer_clock, self.time)
                runtime.tokenizer_clock += overhead
            if thread is ServerRuntimeSimulator.Process.MANAGER:
                runtime.manager_clock = max(runtime.manager_clock, self.time)
                runtime.manager_clock += overhead
            runtime.local_clock = max(runtime.tokenizer_clock, runtime.manager_clock)
            simulator.global_clock = max(simulator.global_clock, runtime.local_clock)
            
    def wrapper_process_event(self, simulator: "Simulation"):
        runtime = simulator.runtimes[self.runtime_id]
        logging.debug(f"{self.runtime_id} processing {self.task} scheduled at {self.time}, global clock: {simulator.global_clock}, local lock: {runtime.local_clock}, {runtime.tokenizer_clock}, {runtime.manager_clock}")
        self.process_event(simulator)
    
    @abstractclassmethod
    def process_event(self, simulator: "Simulation"):
        pass
    
    def __lt__(self, other):
        return self.time < other.time
    
    def __eq__(self, other):
        return self.time == other.time
    
class Simulation:
    def __init__(self, runtimes: List[ServerRuntimeSimulator], router: DataParallelRequestRouter):
        self.global_clock = 0.0
        self.runtimes: List[ServerRuntimeSimulator] = runtimes
        self.router = router
        self.events = []
        # rid -> RequestFuncOutput
        self.request_output: Dict[str, RequestFuncOutput] = {}
        self.rid_to_input = {} # rid -> input request
 
    def add_event(self, event: SimulationEvent):
        heapq.heappush(self.events, event)
    
    def reset_state(self):
        self.global_clock = 0.0
        self.events = []
        self.request_output = {}
        for runtime in self.runtimes:
            runtime.reset_clock()
    
    def warm_up(self):
        logging.info('--- Warm up started ---')
        prompt = "Say this is a warmup request."
        warm_up_request = {
            "text": prompt,
            "sampling_params": {
                "temperature": 0,
                "max_new_tokens": 16,
            },
            "input_ids": [0] * 9,
        }
        for i in range(len(self.runtimes)):
            self.request_output[str(i)] = RequestFuncOutput(
                prompt_len=len(warm_up_request['input_ids']), 
                send_out_time=0.0,
                route_dest=i,
            )
            generate_input = GenerateReqInput(
                text=prompt,
                sampling_params=warm_up_request['sampling_params'],
                rid=str(i),
                stream=True,
            )
            GenerateRequestEvent(0.0, generate_input, i).process_event(self)
        while True:
            if all(r.success for r in self.request_output.values()):
                break
            for i in range(len(self.runtimes)):
                ModelStepEvent(0.0, i).process_event(self)
        self.reset_state()
        logging.info('--- Warm up finished ---')
        
    def run(self) -> List[RequestFuncOutput]:
        previous_stamp = self.global_clock
        while self.events:
            if self.global_clock > self.time_litmit:
                break
            if self.global_clock - previous_stamp >= 10.0:
                logging.info(f"------------ Global clock: {self.global_clock} ------------")
                previous_stamp = self.global_clock
            event: SimulationEvent = heapq.heappop(self.events)
            event.advance_to_schedule_time(self)
            event.wrapper_process_event(self)
        all_req_outputs = [{rid: asdict(rq)} for rid, rq in self.request_output.items()]
        with open("output.json", "w") as f:
            f.write(json.dumps(all_req_outputs, indent=4))
        return [rq for rq in self.request_output.values()]
        # return list(self.request_output.values())
    
    # requests: List[Dict[str, Dict, List]]
    def initialize_all_request_with_rps(
        self, 
        requests, 
        rps,
        time,
        send_out_times=None, 
    ):
        self.time_litmit = time
        if rps != float('inf') and time != float('inf'):
            assert len(requests) >= int(rps * time)
        
        if not send_out_times:
            send_time = self.global_clock
            for request in requests:
                self.add_event(SendRequestEvent(send_time, request))
                if rps == float('inf'):
                    interval = 0
                else:
                    interval = np.random.exponential(1 / rps)
                send_time += interval
        else:
            for request, send_time in zip(requests, send_out_times):
                self.add_event(SendRequestEvent(send_time, request))
    
    def start_model_forwarding_loop(self):
        for i in range(len(self.runtimes)):
            self.add_event(ModelStepEvent(0.0, i))

class SendRequestEvent(SimulationEvent):
    """Send Request
    1. Choose the runtime to send the request to
    2. Spwan a generate request event at server side in case want to simulate network latency
    """
    def __init__(self, time: float, request):
        super().__init__("send_request", time, -1)
        self.request = request
        
    def advance_to_schedule_time(self, simulator: "Simulation"):
        simulator.global_clock = max(simulator.global_clock, self.time)
        
    def select_and_prepare_input(self, simulator: Simulation, text, sampling_params, input_ids, rid=None):
        experiment_id = sampling_params.pop("experiment_id", random_uuid_string())
<<<<<<< HEAD
        request_id = random_uuid_string()
        runtime_id = simulator.router.select_runtime(text, experiment_id, request_id, input_ids, sampling_params=sampling_params)
=======
        if rid is None:
            rid = random_uuid_string()
        runtime_id = simulator.router.select_runtime(text, experiment_id, rid, input_ids)
>>>>>>> 43af3faf
        generate_input = GenerateReqInput(
            text=text,
            sampling_params=sampling_params,
            rid=rid,
            stream=True,
        )
        return runtime_id, generate_input

    def process_event(self, simulator: Simulation):
        start = time.time()
        runtime_id, generate_input = self.select_and_prepare_input(simulator, **self.request)
        runtime = simulator.runtimes[runtime_id]
        overhead = time.time() - start
        if overhead > 0.03:
            logging.debug(f"Select runtime overhead: {overhead}")

        self.update_lock(overhead, simulator)
        simulator.request_output[generate_input.rid] = RequestFuncOutput(
            rid=generate_input.rid,
            prompt_text=self.request['text'][:20],
            prompt_len=len(self.request['input_ids']), 
            send_out_time=self.time,
            route_dest=runtime_id,
            scheduling_overhead=overhead,
            runtime_selected=runtime_id,
            max_new_tokens=self.request['sampling_params']['max_new_tokens'],
        )
        simulator.rid_to_input[generate_input.rid] = self.request
        simulator.add_event(GenerateRequestEvent(self.time, generate_input, runtime_id))

class GenerateRequestEvent(SimulationEvent):
    """Generate Request
    1. Tokenize the input text
    2. Append to manager's waiting queue
    """
    def __init__(self, time: float, request: GenerateReqInput, runtime_id: int):
        super().__init__("generate_request", time, runtime_id)
        self.request = request
        
    def advance_to_schedule_time(self, simulator: Simulation):
        runtime = simulator.runtimes[self.runtime_id]
        runtime.tokenizer_clock = max(runtime.tokenizer_clock, self.time)
        runtime.local_clock = max(runtime.local_clock, self.time)
        
    def process_event(self, simulator: Simulation):
        start = time.time()
        simulator.request_output[self.request.rid].arrival_time = self.time
        obj = self.request
        obj.post_init()
        is_single = isinstance(obj.text, str)
        runtime = simulator.runtimes[self.runtime_id]
        tokenizer = runtime.model_rpc.tokenizer
        if is_single:
            rid = obj.rid
            # Original impl does not multi-thread this, add here to simulate tokenize latency
            input_ids = tokenizer.encode(obj.text)
            sampling_params = SamplingParams(**obj.sampling_params)
            if sampling_params.max_new_tokens != 0:
                sampling_params.normalize(tokenizer)
                sampling_params.verify()

            if isinstance(obj.image_data, list) and len(obj.image_data) > 0:
                raise NotImplementedError("Image data not supported")
            elif isinstance(obj.image_data, str):
                raise NotImplementedError("Image data not supported")
            else:
                pixel_values, image_hash, image_size = None, None, None
            tokenized_obj = TokenizedGenerateReqInput(
                rid=rid,
                input_text=obj.text,
                input_ids=input_ids,
                pixel_values=pixel_values,
                image_hash=image_hash,
                image_size=image_size,
                sampling_params=sampling_params,
                return_logprob=obj.return_logprob,
                logprob_start_len=obj.logprob_start_len,
                stream=obj.stream,
                arrival_time=self.time,
            )
            overhead = time.time() - start
            self.update_lock(overhead, simulator, ServerRuntimeSimulator.Process.TOKENIZER)
            # self.update_lock(0, simulator, ServerRuntimeSimulator.Process.TOKENIZER)
            # logging.debug(f"{self.runtime_id}: tokenized req added at {runtime.tokenizer_clock}, overhead {overhead}")
            # runtime.manager_recv_reqs.append(tokenized_obj)
            simulator.add_event(AddToManagerQueueEvent(runtime.tokenizer_clock, tokenized_obj, self.runtime_id))
        else:
            raise NotImplementedError("Batch request not supported")

class AddToManagerQueueEvent(SimulationEvent):
    def __init__(self, time, tokenized_obj, runtime_id):
        super().__init__("add_to_manager_queue", time, runtime_id)
        self.tokenized_obj = tokenized_obj
    
    def advance_to_schedule_time(self, simulator: Simulation):
        pass
    
    def process_event(self, simulator: Simulation):
        runtime = simulator.runtimes[self.runtime_id]
        simulator.request_output[self.tokenized_obj.rid].append_to_queue_time = self.time
        runtime.manager_recv_reqs.append(self.tokenized_obj)


class ModelStepEvent(SimulationEvent):
    def __init__(self, time: float, runtime_id: int):
        super().__init__("model_step", time, runtime_id)
        
    def advance_to_schedule_time(self, simulator: "Simulation"):
        runtime = simulator.runtimes[self.runtime_id]
        runtime.manager_clock = max(runtime.manager_clock, self.time)
        runtime.local_clock = max(runtime.local_clock, self.time)
        
    def update_metric(self, simulator: Simulation, out_pyobjs: List[BatchTokenIDOut]):
        if out_pyobjs:
            runtime = simulator.runtimes[self.runtime_id]
            meta = '\n'.join(str(obj.brief()) for obj in out_pyobjs)
            logging.debug(f"{self.runtime_id} output obj: {meta}")
            for obj in out_pyobjs:
                for rid, output_token_ids, finished in zip(obj.rids, obj.output_tokens, obj.finished):
                    request_output = simulator.request_output[rid]
                    if not request_output.ttft:
                        request_output.ttft = runtime.manager_clock - request_output.send_out_time
                    request_output.request_latency = runtime.manager_clock - request_output.send_out_time
                    request_output.output_len = len(output_token_ids)
                    request_output.tpot = (request_output.request_latency - request_output.ttft) / request_output.output_len
                    if finished:
                        request_output.success = True
                        request_output.global_time = runtime.manager_clock
                        if rid in simulator.rid_to_input:
                            request = simulator.rid_to_input[rid]
                            text = request['text']
                            input_ids = request['input_ids']
                            simulator.router.finish_request(text=text, request_id=rid, input_ids=input_ids, experiment_id=None, func_output=request_output)
    
    def process_event(self, simulator: Simulation):
        start = time.time()
        runtime = simulator.runtimes[self.runtime_id]
        next_step_input = list(runtime.manager_recv_reqs)
        runtime.manager_recv_reqs = []
        forward_time, out_pyobjs = runtime.simulate_step(next_step_input)
        sleep_time = 0.0006
        # sleep_time = 0.01
        if len(out_pyobjs) != 0:
            has_finished = any([obj.finished for obj in out_pyobjs])
            if has_finished:
                if GLOBAL_BACKEND_CONFIG.extend_dependency_time > 0:
                    sleep_time = GLOBAL_BACKEND_CONFIG.extend_dependency_time
        overhead = time.time() - start + forward_time + sleep_time
        self.update_lock(overhead, simulator, ServerRuntimeSimulator.Process.MANAGER)
        self.update_metric(simulator, out_pyobjs)
        logging.debug(f"{self.runtime_id}: new step scheduled at manager time {runtime.manager_clock}, total {overhead}, overhead {overhead - forward_time - sleep_time}, model {forward_time}")
        simulator.add_event(ModelStepEvent(runtime.manager_clock, self.runtime_id))

if __name__ == "__main__":
    logging.basicConfig(level=logging.DEBUG)
    random.seed(2333)
    np.random.seed(2333)
    gpu_configs = [
        GPUConfig(gpu_id=0, url=None, use_ssh=False),
        GPUConfig(gpu_id=1, url=None, use_ssh=False)
    ]
    def forward_simulation(batch: Batch):
        return 1
    for config in gpu_configs:
        config.regist_simulator_config(forward_simulation, 1 << 30)

    model_name = "mistralai/Mistral-7B-v0.1"
    runtimes = [ServerRuntimeSimulator(gpu_config=config, model_path=model_name) for config in gpu_configs]
    vocab_size = runtimes[0].model_rpc.model_config.vocab_size
    
    router = DataParallelRequestRouter(DataParallelRuntimeSelectionPolicy.RANDOM, total_nodes=2)
    simulator = Simulation(runtimes, router)
    tokenizer = AutoTokenizer.from_pretrained(model_name)
    rps, exp_time = 8, 30
    num_requests = int(rps * exp_time)
    num_workloads = 10
    dataloader = WorkloadPrefixDataLoader(
        num_workloads,
        num_requests,
        tokenizer,
        num_in_context_examples=4,
        output_len=10,
    )
    requests = dataloader.generate_workload(k=1)
    simulator.initialize_all_request_with_rps(requests, 8, 30)
    simulator.start_model_forwarding_loop()

    results = simulator.run()
    bench_metrics = BenchmarkMetrics.gen_benchmark_metrics(
        tokenizer=tokenizer,
        req_func_outputs=results,
        overall_latency=exp_time,
        time_limit=exp_time,
        gpu_counts=len(gpu_configs),
    )
    exp_params = f"{model_name}, {num_workloads}, {0}, {num_requests}, {rps}, {exp_time}"
    bench_metrics.to_log_file(exp_params)<|MERGE_RESOLUTION|>--- conflicted
+++ resolved
@@ -313,14 +313,9 @@
         
     def select_and_prepare_input(self, simulator: Simulation, text, sampling_params, input_ids, rid=None):
         experiment_id = sampling_params.pop("experiment_id", random_uuid_string())
-<<<<<<< HEAD
-        request_id = random_uuid_string()
-        runtime_id = simulator.router.select_runtime(text, experiment_id, request_id, input_ids, sampling_params=sampling_params)
-=======
         if rid is None:
             rid = random_uuid_string()
-        runtime_id = simulator.router.select_runtime(text, experiment_id, rid, input_ids)
->>>>>>> 43af3faf
+        runtime_id = simulator.router.select_runtime(text, experiment_id, rid, input_ids, sampling_params=sampling_params)
         generate_input = GenerateReqInput(
             text=text,
             sampling_params=sampling_params,
