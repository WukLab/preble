from typing import List, Optional, Union, Tuple, Dict
import uuid
import os
import json
from abc import ABC, abstractclassmethod
import heapq
import numpy as np
import time
from transformers import AutoTokenizer
import logging
import torch
import random
from dataclasses import asdict
from enum import Enum

from sglang.srt.server_args import PortArgs, ServerArgs
from sglang.srt.conversation import (
    Conversation,
    SeparatorStyle,
    chat_template_exists,
    generate_chat_conv,
    register_conv_template,
)
from sglang.srt.managers.tokenizer_manager import TokenizerManager
from sglang.srt.managers.router.manager import RouterManager
from sglang.srt.managers.router.model_rpc import ModelRpcClient, ModelRpcServer
from sglang.srt.hf_transformers_utils import get_tokenizer
from sglang.srt.managers.router.model_runner import GPUConfig
from data_parallel_request_cache import DataParallelRequestRouter, DataParallelRuntimeSelectionPolicy
from sglang.srt.managers.io_struct import (
    BatchStrOut,
    BatchTokenIDOut,
    DetokenizeReqInput,
    FlushCacheReq,
    GenerateReqInput,
    TokenizedGenerateReqInput,
    SchedulingMetricsReqInput,
    SchedulingMetricsOut,
    DumpTrace
)
from sglang.srt.sampling_params import SamplingParams
from sglang.srt.backend_config import GLOBAL_BACKEND_CONFIG
from sglang.srt.managers.router.infer_batch import Batch
from benchmarks.benchmark_workload_gen import WorkloadPrefixDataLoader
from benchmarks.benchmark_utils import RequestFuncOutput, BenchmarkMetrics

logging.getLogger("requests").setLevel(logging.WARNING)
logging.getLogger("urllib3").setLevel(logging.WARNING)
logging.getLogger("filelock").setLevel(logging.WARNING)
logging.getLogger("matplotlib").setLevel(logging.WARNING)
logging.getLogger("paramiko").setLevel(logging.WARNING)

log = logging.getLogger(__name__)

def random_uuid_string():
    return str(uuid.uuid4().hex)

# Use simulated ModelRpcServer to maintain node state
class ServerRuntimeSimulator:
    def __init__(
        self,
        gpu_config: GPUConfig,
        model_path: str,
        profile_mode: bool = False,
        tokenizer_path: Optional[str] = None,
        load_format: str = "auto",
        tokenizer_mode: str = "auto",
        trust_remote_code: bool = True,
        mem_fraction_static: float = ServerArgs.mem_fraction_static,
        max_prefill_num_token: int = ServerArgs.max_prefill_num_token,
        context_length: int = ServerArgs.context_length,
        tp_size: int = 1,
        schedule_heuristic: str = "lpm",
        attention_reduce_in_fp32: bool = False,
        random_seed: int = 42,
        log_level: str = "error",
        disable_radix_cache: bool = False,
        enable_flashinfer: bool = False,
        disable_regex_jump_forward: bool = False,
        disable_disk_cache: bool = False,
        api_key: str = "",
        port: Optional[int] = None,
        additional_ports: Optional[Union[List[int], int]] = None,
        cuda_devices: Optional[List[int]] = None,
        freeze: bool = False,
        log_prefix_hit: bool = False,
    ):
        host = "0.0.0.0"
        port, additional_ports = 0, [0] * 100
        if profile_mode:
            load_format = 'dummy'
        server_args = ServerArgs(
            model_path=model_path,
            tokenizer_path=tokenizer_path,
            host=host,
            port=port,
            additional_ports=additional_ports,
            load_format=load_format,
            tokenizer_mode=tokenizer_mode,
            trust_remote_code=trust_remote_code,
            mem_fraction_static=mem_fraction_static,
            max_prefill_num_token=max_prefill_num_token,
            context_length=context_length,
            tp_size=tp_size,
            schedule_heuristic=schedule_heuristic,
            attention_reduce_in_fp32=attention_reduce_in_fp32,
            random_seed=random_seed,
            log_level=log_level,
            cuda_devices=cuda_devices,
            freeze=freeze,
            log_prefix_hit=log_prefix_hit,
            disable_radix_cache=disable_radix_cache,
            enable_flashinfer=enable_flashinfer,
            disable_regex_jump_forward=disable_regex_jump_forward,
            disable_disk_cache=disable_disk_cache,
            api_key=api_key,
        )
        self.server_args = server_args
        self.url = random_uuid_string()
        
        port_args = PortArgs(
            tokenizer_port=server_args.additional_ports[0],
            router_port=server_args.additional_ports[1],
            detokenizer_port=server_args.additional_ports[2],
            nccl_port=server_args.additional_ports[3],
            migrate_port=server_args.additional_ports[4],
            model_rpc_ports=server_args.additional_ports[5:],
        )
        # NOTE: some metadata is maintained in GPU memory, be careful when #replicas is too high
        self.model_rpc = ModelRpcServer(0, server_args, port_args, 
                                        simulate=not profile_mode, gpu_config=gpu_config)
        self.manager_recv_reqs = []
        self.gpu_config = gpu_config
        # # Event in each queue will start from these time stamps
        # self.tokenizer_next_start_time = 0
        # self.manager_next_start_time = 0
        # self.detokenizer_next_start_time = 0
        self.local_clock = 0.0
        self.tokenizer_clock = 0.0
        self.manager_clock = 0.0
    
    def reset_clock(self):
        self.local_clock = 0.0
        self.tokenizer_clock = 0.0
        self.manager_clock = 0.0
    
    def simulate_step(self, recv_reqs) -> int:
        for recv_req in recv_reqs:
            self.model_rpc.handle_generate_request(recv_req)
        forward_times = self.model_rpc.forward_step(self.gpu_config.forward_simulation)
        forward_time = sum(forward_times)
        ret = self.model_rpc.out_pyobjs
        self.model_rpc.out_pyobjs = []
        return forward_time, ret

    class Process(Enum):
        TOKENIZER = 0
        MANAGER = 1
        DETOKENIZER = 2
        
class SimulationEvent(ABC):
    """
    runtime_id is from external world, e.g. request generator
    """
    def __init__(self, task: str, time: float, runtime_id: int):
        self.task = task
        self.time = time
        self.runtime_id = runtime_id
    
    @abstractclassmethod
    def advance_to_schedule_time(self, simulator: "Simulation"):
        pass
    
    # call this before spawning the event
    def update_lock(self, overhead, simulator: "Simulation", thread: ServerRuntimeSimulator.Process=None):
        if self.runtime_id == -1:
            simulator.global_clock += overhead
        else:
            runtime: ServerRuntimeSimulator = simulator.runtimes[self.runtime_id]
            if thread is ServerRuntimeSimulator.Process.TOKENIZER:
                runtime.tokenizer_clock = max(runtime.tokenizer_clock, self.time)
                runtime.tokenizer_clock += overhead
            if thread is ServerRuntimeSimulator.Process.MANAGER:
                runtime.manager_clock = max(runtime.manager_clock, self.time)
                runtime.manager_clock += overhead
            runtime.local_clock = max(runtime.tokenizer_clock, runtime.manager_clock)
            simulator.global_clock = max(simulator.global_clock, runtime.local_clock)
            
    def wrapper_process_event(self, simulator: "Simulation"):
        runtime = simulator.runtimes[self.runtime_id]
        logging.debug(f"{self.runtime_id} processing {self.task} scheduled at {self.time}, global clock: {simulator.global_clock}, local lock: {runtime.local_clock}, {runtime.tokenizer_clock}, {runtime.manager_clock}")
        self.process_event(simulator)
    
    @abstractclassmethod
    def process_event(self, simulator: "Simulation"):
        pass
    
    def __lt__(self, other):
        return self.time < other.time
    
    def __eq__(self, other):
        return self.time == other.time
    
class Simulation:
    def __init__(self, runtimes: List[ServerRuntimeSimulator], router: DataParallelRequestRouter):
        self.global_clock = 0.0
        self.runtimes: List[ServerRuntimeSimulator] = runtimes
        self.router = router
        self.events = []
        # rid -> RequestFuncOutput
        self.request_output: Dict[str, RequestFuncOutput] = {}
<<<<<<< HEAD
        self.unfinished_requests = 0
        
=======
        self.rid_to_input = {} # rid -> input request
 
>>>>>>> ab2e375a
    def add_event(self, event: SimulationEvent):
        heapq.heappush(self.events, event)
    
    def reset_state(self):
        self.global_clock = 0.0
        self.events = []
        self.request_output = {}
        for runtime in self.runtimes:
            runtime.reset_clock()
    
    def warm_up(self):
        logging.info('--- Warm up started ---')
        prompt = "Say this is a warmup request."
        warm_up_request = {
            "text": prompt,
            "sampling_params": {
                "temperature": 0,
                "max_new_tokens": 16,
            },
            "input_ids": [0] * 9,
        }
        for i in range(len(self.runtimes)):
            self.request_output[str(i)] = RequestFuncOutput(
                prompt_len=len(warm_up_request['input_ids']), 
                send_out_time=0.0,
                route_dest=i,
            )
            generate_input = GenerateReqInput(
                text=prompt,
                sampling_params=warm_up_request['sampling_params'],
                rid=str(i),
                stream=True,
            )
            GenerateRequestEvent(0.0, generate_input, i).process_event(self)
        while True:
            if all(r.success for r in self.request_output.values()):
                break
            for i in range(len(self.runtimes)):
                ModelStepEvent(0.0, i).process_event(self)
        self.reset_state()
        logging.info('--- Warm up finished ---')
        
    def run(self) -> List[RequestFuncOutput]:
        previous_stamp = self.global_clock
        while self.events:
            if self.global_clock > self.time_litmit:
                break
            if not self.unfinished_requests:
                break
            if self.global_clock - previous_stamp >= 10.0:
                logging.info(f"------------ Global clock: {self.global_clock} ------------")
                previous_stamp = self.global_clock
            event: SimulationEvent = heapq.heappop(self.events)
            event.advance_to_schedule_time(self)
            event.wrapper_process_event(self)
        all_req_outputs = [{rid: asdict(rq)} for rid, rq in self.request_output.items()]
        with open("output.json", "w") as f:
            f.write(json.dumps(all_req_outputs, indent=4))
        return [rq for rq in self.request_output.values()]
        # return list(self.request_output.values())
    
    # requests: List[Dict[str, Dict, List]]
    def initialize_all_request_with_rps(
        self, 
        requests, 
        rps,
        time,
        send_out_times=None, 
    ):
        self.time_litmit = time
        if rps != float('inf') and time != float('inf'):
            assert len(requests) >= int(rps * time)
        
        if not send_out_times:
            send_time = self.global_clock
            for request in requests:
                self.add_event(SendRequestEvent(send_time, request))
                if rps == float('inf'):
                    interval = 0
                else:
                    interval = np.random.exponential(1 / rps)
                send_time += interval
        else:
            for request, send_time in zip(requests, send_out_times):
                self.add_event(SendRequestEvent(send_time, request))
        self.unfinished_requests = len(requests)
    
    def start_model_forwarding_loop(self):
        for i in range(len(self.runtimes)):
            self.add_event(ModelStepEvent(0.0, i))

class SendRequestEvent(SimulationEvent):
    """Send Request
    1. Choose the runtime to send the request to
    2. Spwan a generate request event at server side in case want to simulate network latency
    """
    def __init__(self, time: float, request):
        super().__init__("send_request", time, -1)
        self.request = request
        
    def advance_to_schedule_time(self, simulator: "Simulation"):
        simulator.global_clock = max(simulator.global_clock, self.time)
        
    def select_and_prepare_input(self, simulator: Simulation, text, sampling_params, input_ids, rid=None):
        experiment_id = sampling_params.pop("experiment_id", random_uuid_string())
        if rid is None:
            rid = random_uuid_string()
        runtime_id = simulator.router.select_runtime(text, experiment_id, rid, input_ids, sampling_params=sampling_params)
        generate_input = GenerateReqInput(
            text=text,
            sampling_params=sampling_params,
            rid=rid,
            stream=True,
        )
        return runtime_id, generate_input

    def process_event(self, simulator: Simulation):
        start = time.time()
        runtime_id, generate_input = self.select_and_prepare_input(simulator, **self.request)
        runtime = simulator.runtimes[runtime_id]
        overhead = time.time() - start
        if overhead > 0.03:
            logging.debug(f"Select runtime overhead: {overhead}")

        self.update_lock(overhead, simulator)
        simulator.request_output[generate_input.rid] = RequestFuncOutput(
            rid=generate_input.rid,
            prompt_text=self.request['text'][:20],
            prompt_len=len(self.request['input_ids']), 
            send_out_time=self.time,
            route_dest=runtime_id,
            scheduling_overhead=overhead,
            runtime_selected=runtime_id,
            max_new_tokens=self.request['sampling_params']['max_new_tokens'],
        )
        simulator.rid_to_input[generate_input.rid] = self.request
        simulator.add_event(GenerateRequestEvent(self.time, generate_input, runtime_id))

class GenerateRequestEvent(SimulationEvent):
    """Generate Request
    1. Tokenize the input text
    2. Append to manager's waiting queue
    """
    def __init__(self, time: float, request: GenerateReqInput, runtime_id: int):
        super().__init__("generate_request", time, runtime_id)
        self.request = request
        
    def advance_to_schedule_time(self, simulator: Simulation):
        runtime = simulator.runtimes[self.runtime_id]
        runtime.tokenizer_clock = max(runtime.tokenizer_clock, self.time)
        runtime.local_clock = max(runtime.local_clock, self.time)
        
    def process_event(self, simulator: Simulation):
        start = time.time()
        simulator.request_output[self.request.rid].arrival_time = self.time
        obj = self.request
        obj.post_init()
        is_single = isinstance(obj.text, str)
        runtime = simulator.runtimes[self.runtime_id]
        tokenizer = runtime.model_rpc.tokenizer
        if is_single:
            rid = obj.rid
            # Original impl does not multi-thread this, add here to simulate tokenize latency
            input_ids = tokenizer.encode(obj.text)
            sampling_params = SamplingParams(**obj.sampling_params)
            if sampling_params.max_new_tokens != 0:
                sampling_params.normalize(tokenizer)
                sampling_params.verify()

            if isinstance(obj.image_data, list) and len(obj.image_data) > 0:
                raise NotImplementedError("Image data not supported")
            elif isinstance(obj.image_data, str):
                raise NotImplementedError("Image data not supported")
            else:
                pixel_values, image_hash, image_size = None, None, None
            tokenized_obj = TokenizedGenerateReqInput(
                rid=rid,
                input_text=obj.text,
                input_ids=input_ids,
                pixel_values=pixel_values,
                image_hash=image_hash,
                image_size=image_size,
                sampling_params=sampling_params,
                return_logprob=obj.return_logprob,
                logprob_start_len=obj.logprob_start_len,
                stream=obj.stream,
                arrival_time=self.time,
            )
            overhead = time.time() - start
            self.update_lock(overhead, simulator, ServerRuntimeSimulator.Process.TOKENIZER)
            # self.update_lock(0, simulator, ServerRuntimeSimulator.Process.TOKENIZER)
            # logging.debug(f"{self.runtime_id}: tokenized req added at {runtime.tokenizer_clock}, overhead {overhead}")
            # runtime.manager_recv_reqs.append(tokenized_obj)
            simulator.add_event(AddToManagerQueueEvent(runtime.tokenizer_clock, tokenized_obj, self.runtime_id))
        else:
            raise NotImplementedError("Batch request not supported")

class AddToManagerQueueEvent(SimulationEvent):
    def __init__(self, time, tokenized_obj, runtime_id):
        super().__init__("add_to_manager_queue", time, runtime_id)
        self.tokenized_obj = tokenized_obj
    
    def advance_to_schedule_time(self, simulator: Simulation):
        pass
    
    def process_event(self, simulator: Simulation):
        runtime = simulator.runtimes[self.runtime_id]
        simulator.request_output[self.tokenized_obj.rid].append_to_queue_time = self.time
        runtime.manager_recv_reqs.append(self.tokenized_obj)


class ModelStepEvent(SimulationEvent):
    def __init__(self, time: float, runtime_id: int):
        super().__init__("model_step", time, runtime_id)
        
    def advance_to_schedule_time(self, simulator: "Simulation"):
        runtime = simulator.runtimes[self.runtime_id]
        runtime.manager_clock = max(runtime.manager_clock, self.time)
        runtime.local_clock = max(runtime.local_clock, self.time)
        
    def update_metric(self, simulator: Simulation, out_pyobjs: List[BatchTokenIDOut]):
        if out_pyobjs:
            runtime = simulator.runtimes[self.runtime_id]
            meta = '\n'.join(str(obj.brief()) for obj in out_pyobjs)
            logging.debug(f"{self.runtime_id} output obj: {meta}")
            for obj in out_pyobjs:
                for rid, output_token_ids, finished in zip(obj.rids, obj.output_tokens, obj.finished):
                    request_output = simulator.request_output[rid]
                    if not request_output.ttft:
                        request_output.ttft = runtime.manager_clock - request_output.send_out_time
                    request_output.request_latency = runtime.manager_clock - request_output.send_out_time
                    request_output.output_len = len(output_token_ids)
                    request_output.tpot = (request_output.request_latency - request_output.ttft) / request_output.output_len
                    if finished:
                        request_output.success = True
                        request_output.global_time = runtime.manager_clock
<<<<<<< HEAD
                        simulator.unfinished_requests -= 1
=======
                        if rid in simulator.rid_to_input:
                            request = simulator.rid_to_input[rid]
                            text = request['text']
                            input_ids = request['input_ids']
                            simulator.router.finish_request(text=text, request_id=rid, input_ids=input_ids, experiment_id=None, func_output=request_output)
>>>>>>> ab2e375a
    
    def process_event(self, simulator: Simulation):
        start = time.time()
        runtime = simulator.runtimes[self.runtime_id]
        next_step_input = list(runtime.manager_recv_reqs)
        runtime.manager_recv_reqs = []
        forward_time, out_pyobjs = runtime.simulate_step(next_step_input)
        sleep_time = 0.0006
        # sleep_time = 0.01
        if len(out_pyobjs) != 0:
            has_finished = any([obj.finished for obj in out_pyobjs])
            if has_finished:
                if GLOBAL_BACKEND_CONFIG.extend_dependency_time > 0:
                    sleep_time = GLOBAL_BACKEND_CONFIG.extend_dependency_time
        overhead = time.time() - start + forward_time + sleep_time
        self.update_lock(overhead, simulator, ServerRuntimeSimulator.Process.MANAGER)
        self.update_metric(simulator, out_pyobjs)
        # logging.info(f"{self.runtime_id}: new step scheduled at manager time {runtime.manager_clock:.4f}, total {overhead:.4f}, overhead {overhead - forward_time - sleep_time:.4f}, model {forward_time:.4f}")
        simulator.add_event(ModelStepEvent(runtime.manager_clock, self.runtime_id))

if __name__ == "__main__":
    logging.basicConfig(level=logging.DEBUG)
    random.seed(2333)
    np.random.seed(2333)
    gpu_configs = [
        GPUConfig(gpu_id=0, url=None, use_ssh=False),
        GPUConfig(gpu_id=1, url=None, use_ssh=False)
    ]
    def forward_simulation(batch: Batch):
        return 1
    for config in gpu_configs:
        config.regist_simulator_config(forward_simulation, 1 << 30)

    model_name = "mistralai/Mistral-7B-v0.1"
    runtimes = [ServerRuntimeSimulator(gpu_config=config, model_path=model_name) for config in gpu_configs]
    vocab_size = runtimes[0].model_rpc.model_config.vocab_size
    
    router = DataParallelRequestRouter(DataParallelRuntimeSelectionPolicy.RANDOM, total_nodes=2)
    simulator = Simulation(runtimes, router)
    tokenizer = AutoTokenizer.from_pretrained(model_name)
    rps, exp_time = 8, 30
    num_requests = int(rps * exp_time)
    num_workloads = 10
    dataloader = WorkloadPrefixDataLoader(
        num_workloads,
        num_requests,
        tokenizer,
        num_in_context_examples=4,
        output_len=10,
    )
    requests = dataloader.generate_workload(k=1)
    simulator.initialize_all_request_with_rps(requests, 8, 30)
    simulator.start_model_forwarding_loop()

    results = simulator.run()
    bench_metrics = BenchmarkMetrics.gen_benchmark_metrics(
        tokenizer=tokenizer,
        req_func_outputs=results,
        overall_latency=exp_time,
        time_limit=exp_time,
        gpu_counts=len(gpu_configs),
    )
    exp_params = f"{model_name}, {num_workloads}, {0}, {num_requests}, {rps}, {exp_time}"
    bench_metrics.to_log_file(exp_params)<|MERGE_RESOLUTION|>--- conflicted
+++ resolved
@@ -209,13 +209,9 @@
         self.events = []
         # rid -> RequestFuncOutput
         self.request_output: Dict[str, RequestFuncOutput] = {}
-<<<<<<< HEAD
         self.unfinished_requests = 0
-        
-=======
         self.rid_to_input = {} # rid -> input request
  
->>>>>>> ab2e375a
     def add_event(self, event: SimulationEvent):
         heapq.heappush(self.events, event)
     
@@ -452,15 +448,12 @@
                     if finished:
                         request_output.success = True
                         request_output.global_time = runtime.manager_clock
-<<<<<<< HEAD
                         simulator.unfinished_requests -= 1
-=======
                         if rid in simulator.rid_to_input:
                             request = simulator.rid_to_input[rid]
                             text = request['text']
                             input_ids = request['input_ids']
                             simulator.router.finish_request(text=text, request_id=rid, input_ids=input_ids, experiment_id=None, func_output=request_output)
->>>>>>> ab2e375a
     
     def process_event(self, simulator: Simulation):
         start = time.time()
