from collections import defaultdict
from datetime import datetime, timedelta
from greedy_lp import RequestFuncOutput
from global_lru_cache import LPRadixCache, LPTreeNode
import time
import numpy as np
import threading
import heapq
from collections import deque
from typing import List, Tuple
from transformers import AutoTokenizer
import logging
from benchmarks.exp_configs.model_equations import LP_mistral_7b_A6000_sglang_extend_flashinfer as prefill_time

tokenizer = AutoTokenizer.from_pretrained("mistralai/Mistral-7B-v0.1")

logger = logging.getLogger(__name__)

class SlidingWindowHistogram:
    def __init__(self, window_duration: timedelta, gpu_allocations, num_gpus=2, enable_miss_rate=True,avg_topt_per_gpu=None):
        self.window_duration = window_duration
        self.gpu_allocations = gpu_allocations
        self.histogram = defaultdict(int)
        self.node_to_count = defaultdict(int)

        self.timestamps: List[Tuple[datetime, LPTreeNode, LPTreeNode]] = []
        self.num_gpus = num_gpus
        self.enable_miss_rate = enable_miss_rate
        self.prev_mis_rates = {}
        self.hit_tokens = defaultdict(int)
        self.prompt_tokens = defaultdict(int)
        self.decoding_size = defaultdict(int)
        self.avg_topt_per_gpu = avg_topt_per_gpu

    def update(self, timestamp, node: LPTreeNode, leaf_node: LPTreeNode, runtime_idx, decoding_length):
        self.timestamps.append((timestamp, node, leaf_node))
        self.histogram[node] += 1 * leaf_node.context_length
        self.node_to_count[node] += 1
        self.decoding_size[node] = decoding_length
        # of being evicted or not
        # hit_tokens = 0
        # node_iter = node
        # while node_iter:
        #     if node_iter.has_cached_gpu(runtime_idx):
        #         hit_tokens += node_iter.num_tokens
        #     node = node_iter.parent
        self.hit_tokens[node] += leaf_node.context_length - leaf_node.num_tokens
        self.prompt_tokens[node] += leaf_node.context_length

        self.prev_mis_rates[node] = 1 - (self.hit_tokens[node] / self.prompt_tokens[node])
        self._remove_old_entries(timestamp)

    def _remove_old_entries(self, current_timestamp):
        window_start = current_timestamp - self.window_duration
        while self.timestamps and self.timestamps[0][0] < window_start:
            timestamp, node, leaf_node = self.timestamps.pop(0)
            self.histogram[node] -= 1 * leaf_node.context_length
            self.node_to_count[node] -= 1
            self.hit_tokens[node] -= leaf_node.context_length - leaf_node.num_tokens
            self.prompt_tokens[node] -= leaf_node.context_length
            if self.histogram[node] <= 0:
                del self.histogram[node]
                del self.node_to_count[node]
                del self.prev_mis_rates[node]
                del self.hit_tokens[node]
                del self.prompt_tokens[node]
                del self.decoding_size[node]
                self.gpu_allocations[node] = set() # Reset the gpu allocation outside the time window

    def rename_node(self, old_node, new_node):
        if old_node in self.histogram:
            self.histogram[new_node] = self.histogram.pop(old_node)
            self.node_to_count[new_node] = self.node_to_count.pop(old_node)
            self.prev_mis_rates[new_node] = self.prev_mis_rates.pop(old_node)
            self.hit_tokens[new_node] = self.hit_tokens.pop(old_node)
            self.prompt_tokens[new_node] = self.prompt_tokens.pop(old_node)
            self.decoding_size[new_node] = self.decoding_size.pop(old_node)
            timestamps = []
            for timestamp, important_node, leaf_node in self.timestamps:
                if important_node == old_node:
                    important_node = new_node
                timestamps.append((timestamp, important_node, leaf_node))
            self.timestamps = timestamps

    def query(self):
        return dict(self.histogram)

    def current_allocation_per_gpu(self):
        allocation = [0 for _ in range(self.num_gpus)]
        node: LPTreeNode
        for node, cost in self.histogram.items():
            for gpu in self.gpu_allocations.get(node, {}):
                allocation[gpu] += self.get_node_cost(node, gpu)
        return allocation

    def current_allocation_per_gpu_with_atleast_min_load(self, min_load=2):
        allocation = [0 for _ in range(self.num_gpus)]
        node: LPTreeNode
        for node, cost in self.histogram.items():
            for gpu in self.gpu_allocations.get(node, {}):
                if self.node_to_count[node] < min_load:
                    continue
                allocation[gpu] += self.get_node_cost(node, gpu)
        return allocation

    def get_node_cost(self, node: LPTreeNode, gpu):
        prefill_cost = self.prev_mis_rates[node] * self.node_to_count[node] * prefill_time(node.num_tokens, node.context_length) / len(self.gpu_allocations.get(node)) # potentionally divide by length of node.cached_gpus here
        
        topt = np.median(self.avg_topt_per_gpu[gpu])
        output_len = self.decoding_size[node]
        if node.decode_length:
            output_len = np.median(node.decode_length)
        active_requests = node.ref_counter[gpu]
        decode_cost = active_requests * output_len * topt
        return prefill_cost + decode_cost

    # FIXME: miss-rate is not per-gpu
    def get_eviction_prefill_cost(self, node: LPTreeNode, gpu, is_large_node: bool):
        if is_large_node:
            eviction_cost = self.prev_mis_rates.get(node, 1.0) * \
                            self.node_to_count.get(node, node.ref_counter[gpu]) * \
                            prefill_time(node.num_tokens, node.context_length)
        else:
            eviction_cost = 0
        return eviction_cost
                                                                                
class TTFTWindowedOverloadedDetector:
    # TTFT is a good indicator of overloaded

    def __init__(self, window_duration=timedelta(minutes=3)):
        self.data = {}
        self.window_duration = window_duration
        self.half_window_duration = window_duration / 2

    def add_data_point(self, timestamp, node, gpu, value):
        """ Add a new data point and remove outdated entries. """
        key = (node, gpu)
        if key not in self.data:
            self.data[key] = deque()
        self.data[key].append((timestamp, value))
        self.purge_old_data(key, timestamp)

    def purge_old_data(self, key, current_time):
        """ Remove data points that are older than the time window. """
        while self.data[key] and self.data[key][0][0] < current_time - self.window_duration:
            self.data[key].popleft()

    def rename_node(self, old_node, new_node, runtime_idx):
        old_key = (old_node, runtime_idx)
        new_key = (new_node, runtime_idx)
        if old_key in self.data:
            self.data[new_key] = self.data.pop(old_key)

    def calculate_half_window_averages(self, key):
        """ Calculate averages for the first and second halves of the window. """
        first_half = []
        second_half = []
        half_window_cutoff = datetime.now() - self.half_window_duration
        if key not in self.data:
            return None, None
        for timestamp, value in self.data[key]:
            if timestamp < half_window_cutoff:
                first_half.append(value)
            else:
                second_half.append(value)
        if len(first_half) == 0:
            return None, None
        if len(second_half) == 0:
            return  None, None
        avg_first_half = sum(first_half) / len(first_half) if first_half else 0
        avg_second_half = sum(second_half) / len(second_half) if second_half else 0

        return avg_first_half, avg_second_half
    
    def delete_after_allocation(self, node, gpu):
        key = (node, gpu)
        if key in self.data:
            del self.data[key]

    def is_node_overloaded(self, node, gpu):
        """ Check if node is overloaded """
        key = (node, gpu)
        avg_first_half, avg_second_half = self.calculate_half_window_averages(key)
        if avg_first_half is None and avg_second_half is None:
            return False
        return avg_second_half >= 2 * avg_first_half


class GlobalSchedulerWithTime:
    def __init__(self, num_nodes=2, enable_eviction=False, enable_rebalancing=True, enable_miss_rate=True) -> None:
        self.num_gpus = num_nodes
        self.gpu_allocations = {}
        self.counter = 0
        self.enable_eviction = enable_eviction
        self.per_gpu_load = {i: 0 for i in range(num_nodes)}
        self.all_gpus = set(range(num_nodes))

        self.mem_cost = [0 for _ in range(num_nodes)]
        self.num_gpus = num_nodes
        self.metrics_dict = []
        self.lock = threading.Lock()
        self.enable_miss_rate = enable_miss_rate
        self.avg_topt_per_gpu = [deque(maxlen=200) for _ in range(num_nodes)] 
        for i in range(num_nodes):
            self.avg_topt_per_gpu[i].append(.15)

        self.histogram = SlidingWindowHistogram(
            window_duration=timedelta(minutes=3), 
            gpu_allocations=self.gpu_allocations, 
            num_gpus=self.num_gpus, 
            enable_miss_rate=self.enable_miss_rate,
            avg_topt_per_gpu=self.avg_topt_per_gpu
        )
        self.cache = LPRadixCache(histogram=self.histogram, num_gpus=self.num_gpus, lock=self.lock)
        self.max_tokens_gpu = [198516 for _ in range(num_nodes)]
        self.HIGH_LOAD_THRESHOLD = 1.5
        self.overload_detector = TTFTWindowedOverloadedDetector(window_duration=timedelta(minutes=3))
        self.enable_rebalancing = enable_rebalancing


    
    # Consider Split nodes
    def handle_split_nodes_gpu_allocations(self, split_nodes, gpu_allocations):
        for child_node, new_node in split_nodes.items():
            # FIXME: this should be a deepcopy
            gpu_allocations[new_node] = gpu_allocations[child_node].copy()

    def handle_split_node_histogram(self, split_nodes):
        for child, parent_node in split_nodes.items():
            if self.is_large_node(parent_node) and not self.is_large_node(child): # new node is parent is now larger
                self.histogram.rename_node(child, parent_node)
                for gpu in self.gpu_allocations.get(child, {}):
                    self.overload_detector.rename_node(child, parent_node, gpu)

    # Recursively update get/update parent gpu allocation
    def get_parent_gpu_allocation(self, node: LPTreeNode):
        if not node:
            return self.all_gpus
        if self.gpu_allocations.get(node):
            return self.gpu_allocations.get(node)
        return self.get_parent_gpu_allocation(node.parent)

    def update_gpu_cache_for_parent(self,node: LPTreeNode, gpu_id):
        if not node:
            return
        node.cached_gpus = node.cached_gpus.union(gpu_id)
        self.update_cached_gpus_of_parent(node.parent, gpu_id)

    def update_gpu_allocation_for_parent(self, node: LPTreeNode, gpu_id):
        if not node:
            return
        self.gpu_allocations[node] = self.gpu_allocations.get(node, set()).union(gpu_id)
        self.update_gpu_allocation_for_parent(node.parent, gpu_id)

    def is_small_node(self, node: LPTreeNode):
        return not self.is_large_node(node)

    def is_large_node(self, node: LPTreeNode):
        return node.num_tokens > node.context_length - node.num_tokens

    def get_important_node(self, node: LPTreeNode):
        if self.is_large_node(node):
            return node
        return self.get_important_node(node.parent)

    def get_recomp_cost(self, node: LPTreeNode, gpu_id, histogram: SlidingWindowHistogram):
        if not node:
            return 0
        if node.has_cached_gpu(gpu_id):
            return 0
        else:
            return histogram.histogram.get(node, 1) + self.get_recomp_cost(node.parent, gpu_id, histogram)

    def get_recomp_cost_basic(self, node: LPTreeNode, gpu_id):
        if not node:
            return 0
        if node.has_cached_gpu(gpu_id):
            return 0
        else:
            ref_cnt_cached = sum([node.ref_counter[gpu] for gpu in node.cached_gpus])
            return node.num_tokens * ref_cnt_cached + self.get_recomp_cost_basic(node.parent, gpu_id)

    def get_recomp_cost_basic_time(self, node: LPTreeNode, gpu_id):
        if not node:
            return 0
        if node.has_cached_gpu(gpu_id):
            return 0
        else:
            return prefill_time(node.num_tokens, node.context_length) + self.get_recomp_cost_basic_time(node.parent, gpu_id)

    def evict_callback(self, node: LPTreeNode, runtime_selected: int):
        """Method to handle eviction logic."""
        # TODO: Maybe update the parent if child has no parent
        node.evicted_gpus.add(runtime_selected)
        node.cached_gpus.remove(runtime_selected)
        return len(node.value)

    def handle_eviction(self, runtime_selected):
        current_max_tokens = self.max_tokens_gpu[runtime_selected]
        assert self.cache.allocated_size(runtime_selected) >= 0
        if self.cache.allocated_size(runtime_selected) > current_max_tokens:
            num_tokens = self.cache.allocated_size(runtime_selected) - current_max_tokens
            self.cache.evict_with_runtime_id_without_removing(num_tokens, lambda node: self.evict_callback(node, runtime_selected), runtime_selected)
    
    # NOTE: simple heuristic used: assume GPU memory is always full
    #       -> evict size is the leaf node size
    def virtual_evict_for_routing(self, leaf_node: LPTreeNode, runtime_selected: int):
        num_to_evict = leaf_node.num_tokens
        evicted_tree_nodes = self.cache.virtual_lru_eviction(num_to_evict, runtime_selected)
        # eviction_cost = ref_cnt * miss_rate * prefill_time(node.num_tokens)
        eviction_cost = 0
        victim: LPTreeNode
        for victim in evicted_tree_nodes:
            eviction_cost += self.histogram.get_eviction_prefill_cost(victim, runtime_selected, self.is_large_node(victim))
        return eviction_cost
    
    def runtime_selector(
        self,
        text: str = None,
        request_id: str = None,
        input_ids=None,
        sampling_params=None,
        runtime_id_with_highest_hit_rate=None,
        hit_rates=None,
        *args, **kwargs,
    ):
        decoding_length = sampling_params.get("max_new_tokens", sampling_params.get("max_tokens", 45))
        # Tokenize the text
        start_time = time.time()
        with self.lock:
            # if hit_rates:
            #     for gpu_id, hit_rate_gpu in enumerate(hit_rates):
            #         self.avg_hit_rate_queues[gpu_id].append(hit_rate_gpu)
            #     self.prev_mis_rates = [(1 - np.mean(queue)) for queue in self.avg_hit_rate_queues]
            #     if self.counter % 1000:
            #         logging.info(self.prev_mis_rates)
            split_nodes = {}
            leaf_node = self.cache.insert(tuple(input_ids), split_nodes=split_nodes)
            
            self.handle_split_nodes_gpu_allocations(split_nodes, self.gpu_allocations) # copies split node gpu allocation
            self.handle_split_node_histogram(split_nodes)

            important_node = self.get_important_node(leaf_node)
            if leaf_node.num_tokens < leaf_node.context_length - leaf_node.num_tokens: # check that gpu allocation exists for important node
                gpu_selected = self.get_parent_gpu_allocation(leaf_node)
            else:
                if runtime_id_with_highest_hit_rate is None:
                    recom_costs = []
                    for gpu_id in range(self.num_gpus):
                        recomputation_cost = 0
                        recom_costs.append(recomputation_cost)
                    histogram_mem_cost = self.histogram.current_allocation_per_gpu()
                    if self.enable_eviction:
                        costs = [
                            recom_costs[gpu_id] + \
                            histogram_mem_cost[gpu_id] + \
                            self.virtual_evict_for_routing(leaf_node, gpu_id)
                            for gpu_id in range(self.num_gpus)
                        ]
                    else:
                        costs = [
                            recom_costs[gpu_id] + \
                            histogram_mem_cost[gpu_id]
                            for gpu_id in range(self.num_gpus)
                        ]
                    gpu_selected = int(np.argmin(costs))
                    gpu_selected = set([gpu_selected])
                else:
                    gpu_selected = set([runtime_id_with_highest_hit_rate])

            runtime_idx = list(gpu_selected)[0]
            if len(gpu_selected) > 1:
                # find the index that's lower
                recom_costs = []
                for gpu_id in range(self.num_gpus):
                    recomputation_cost = 0
                    recom_costs.append(recomputation_cost)
                histogram_mem_cost = self.histogram.current_allocation_per_gpu()
                if self.enable_eviction:
                    costs = [
                        recom_costs[gpu_id] + \
                        histogram_mem_cost[gpu_id] + \
                        self.virtual_evict_for_routing(leaf_node, gpu_id)
                        for gpu_id in gpu_selected
                    ]
                else:
                    costs = [
                        recom_costs[gpu_id] + \
                        histogram_mem_cost[gpu_id]
                        for gpu_id in gpu_selected
                    ]
                runtime_idx = int(np.argmin(costs))
                # runtime_idx = int(np.random.choice(list(gpu_selected)))
            self.counter += 1
            self.histogram.update(datetime.now(), important_node, leaf_node, runtime_idx, decoding_length=decoding_length)
            self.update_gpu_allocation_for_parent(leaf_node, gpu_selected)
            
            self.per_gpu_load[runtime_idx] += 1
            self.cache.update_allocated_size(leaf_node, runtime_idx)

            # NOTE: eviction handled by iterative feedback
            if self.enable_eviction:
                self.handle_eviction(runtime_idx)
            if self.enable_rebalancing:
                self.handle_important_node_stealing(runtime_idx)
                # self.work_steal_low_loaded_prefixes()

        self.metrics_dict.append(
            {
                "text": text,
                "rid": request_id,
                "selected_runtime": runtime_idx,
                "overhead": time.time() - start_time,
            }
        )
        return runtime_idx
    
    def finish_request(
        self, text: str = None, request_id: str = None, input_ids=None, func_output: RequestFuncOutput=None
    ):
        with self.lock:
            runtime_id = func_output.runtime_selected
            self.update_overload_detector(input_ids, runtime_id, func_output)
            important_node = self.get_important_node(self.cache.find_node(input_ids))
            
            if func_output.output_len != 1:
                important_node.decode_length.append(func_output.output_len)

            self.cache.remove_completed_input_ids(input_ids, runtime_id)
            if func_output.tpot != 0 and func_output.output_len != 1:
                self.avg_topt_per_gpu[runtime_id].append(func_output.tpot)

    def handle_important_node_stealing(self, scheduled_idx):
        if sum(self.per_gpu_load.values()) < 50:
            return
        allocation_cost_per_gpu = self.histogram.current_allocation_per_gpu_with_atleast_min_load(2)
        allocations_with_indices = [(gpu_id, allocation_cost_per_gpu[gpu_id]) for gpu_id in range(len(allocation_cost_per_gpu))]
        # logger.info(allocations_with_indices)
        allocations_with_indices = list(sorted(allocations_with_indices, key=lambda x: -x[1]))
        self.handle_important_node_stealing_recursive(allocations_with_indices)

    def handle_important_node_stealing_recursive(self, allocation_cost_with_devices):
        if len(allocation_cost_with_devices) == 1:
            return
        larger_device, larger_allocation_cost = allocation_cost_with_devices[0]
        smaller_device, smaller_device_allocation_cost = allocation_cost_with_devices[-1] # Last element is the smallest

        if larger_allocation_cost < self.HIGH_LOAD_THRESHOLD * smaller_device_allocation_cost:
            return
        # if self.per_gpu_load[larger_device] < self.HIGH_LOAD_THRESHOLD * self.per_gpu_load[smaller_device]:
        #     return
        
        # Use a min heap to manage node costs
        node_cost_for_gpu = []
        for node, cost in self.histogram.histogram.items():
            # If after adjusting the nodes, the allocation difference is valid, allow adjustment
            # if larger_device in self.gpu_allocations.get(node) and self.histogram.node_to_count[node] > 1:
            #     heapq.heappush(node_cost_for_gpu, (cost, node))
            if larger_device in self.gpu_allocations.get(node) and self.is_large_node(node) and self.histogram.node_to_count[node] > 1:
                rebalancing_cost = self.histogram.get_node_cost(node, larger_device)
                heapq.heappush(node_cost_for_gpu, (rebalancing_cost, node))

        if len(node_cost_for_gpu) == 1:
            # Handle load splitting a single node in two
            cost, node = node_cost_for_gpu[0] 
            cost /= 2 # load is now split into two
            # if not node.has_cached_gpu(smaller_device) and self.overload_detector.is_node_overloaded(node, larger_device): 
            if smaller_device not in self.gpu_allocations[node] and self.overload_detector.is_node_overloaded(node, larger_device): 
                # Copying the node to the smallest device will not change the larger allocation
                larger_allocation_cost -= cost
                smaller_device_allocation_cost += cost
                self.gpu_allocations[node].add(smaller_device)
                self.overload_detector.delete_after_allocation(node, larger_device)
<<<<<<< HEAD
                
=======
>>>>>>> ffdef6e7
        else:
            steal_n = 0
            while node_cost_for_gpu:
                node: LPTreeNode
                cost, node = heapq.heappop(node_cost_for_gpu)

                assert self.is_large_node(node)
                # if node.has_cached_gpu(smaller_device): # Avoid copying an existing device
                # if smaller_device in self.gpu_allocations[node]:
                #     continue

                if larger_allocation_cost - cost < smaller_device_allocation_cost + cost:
                    break
                larger_allocation_cost -= cost
                smaller_device_allocation_cost += cost
                self.gpu_allocations[node] = {smaller_device}
                self.update_children(node, smaller_device)
                steal_n += 1
                # if larger_allocation_cost < self.HIGH_LOAD_THRESHOLD * smaller_device_allocation_cost:
                #     return
            # Upstead the sorted allocation based on the new smallest allocation
            logger.info(f"Steal {steal_n} nodes from {larger_device} to {smaller_device}")
        allocation_cost_with_devices[0] = (larger_device, larger_allocation_cost)
        allocation_cost_with_devices[-1] = (smaller_device, smaller_device_allocation_cost)
        self.handle_important_node_stealing_recursive(allocation_cost_with_devices[1:])

    def update_children(self, node: LPTreeNode, gpu_id):
        for child in node.children.values():
            self.gpu_allocations[child] = {gpu_id}
            self.update_children(child, gpu_id)
    
    def print(self):
        self._print_helper(self.cache.root_node, 0)

    def _print_helper(self, node: LPTreeNode, indent=0, depth=0):
        for key, child in node.children.items():
            allocated_gpus = self.gpu_allocations.get(child, set())
            print(f"{' ' * indent}{tokenizer.decode(child.value)[:20].strip()} Cached: {child.cached_gpus} Allocated: {allocated_gpus} Evicted: {child.evicted_gpus} {len(child.value)}")
            self._print_helper(child, indent=indent + 2, depth=depth + 1)

    def work_steal_low_loaded_prefixes(self):
        low_load_nodes = []
        allocation_cost_per_gpu = self.histogram.current_allocation_per_gpu_with_atleast_min_load_or_zero_ref(2)
        max_req = max(max(allocation_cost_per_gpu), 1)
        normalized_mem_cost = [x / max_req for x in allocation_cost_per_gpu]
        if self.counter < 20:
            return None
        for runtime_id, node in enumerate(normalized_mem_cost):
            if node < 0.1:
                low_load_nodes.append(runtime_id)
        if not low_load_nodes:
            return None
        y = len(low_load_nodes)
        x = self.num_gpus - y
        for runtime_id in low_load_nodes:
            if np.random.rand() < y/(x + y): # Steal the node

                return runtime_id
        return None

    def update_overload_detector(self, input_ids, runtime_idx, func_output: RequestFuncOutput):
        # Overload detector based on the current ttft
        leaf_node = self.cache.find_node(input_ids)
        important_node = self.get_important_node(leaf_node)
        self.overload_detector.add_data_point(datetime.now(), important_node, runtime_idx, func_output.ttft)
    <|MERGE_RESOLUTION|>--- conflicted
+++ resolved
@@ -471,10 +471,6 @@
                 smaller_device_allocation_cost += cost
                 self.gpu_allocations[node].add(smaller_device)
                 self.overload_detector.delete_after_allocation(node, larger_device)
-<<<<<<< HEAD
-                
-=======
->>>>>>> ffdef6e7
         else:
             steal_n = 0
             while node_cost_for_gpu:
