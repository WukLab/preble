from collections import defaultdict
from datetime import datetime, timedelta
from greedy_lp import RequestFuncOutput
from global_lru_cache import LPRadixCache, LPTreeNode
import time
import numpy as np
import threading
import heapq
from collections import deque
from typing import List, Tuple
from transformers import AutoTokenizer
import logging
from benchmarks.exp_configs.model_equations import LP_mistral_7b_A6000_sglang_extend_flashinfer as prefill_time

tokenizer = AutoTokenizer.from_pretrained("mistralai/Mistral-7B-v0.1")

logger = logging.getLogger(__name__)

class SlidingWindowHistogram:
    def __init__(self, window_duration: timedelta, gpu_allocations, num_gpus=2, enable_miss_rate=True,avg_topt_per_gpu=None):
        self.window_duration = window_duration
        self.gpu_allocations = gpu_allocations
        self.histogram = defaultdict(int)
        self.node_to_count = defaultdict(int)

        self.timestamps: List[Tuple[datetime, LPTreeNode, LPTreeNode]] = []
        self.num_gpus = num_gpus
        self.enable_miss_rate = enable_miss_rate
        self.prev_mis_rates = {}
        self.hit_tokens = defaultdict(int)
        self.prompt_tokens = defaultdict(int)
        self.decoding_size = defaultdict(int)
        self.avg_topt_per_gpu = avg_topt_per_gpu

    def update(self, timestamp, node: LPTreeNode, leaf_node: LPTreeNode, runtime_idx, decoding_length):
        self.timestamps.append((timestamp, node, leaf_node))
        self.histogram[node] += 1 * leaf_node.context_length
        self.node_to_count[node] += 1
        self.decoding_size[node] = decoding_length
        # of being evicted or not
        # hit_tokens = 0
        # node_iter = node
        # while node_iter:
        #     if node_iter.has_cached_gpu(runtime_idx):
        #         hit_tokens += node_iter.num_tokens
        #     node = node_iter.parent
        self.hit_tokens[node] += leaf_node.context_length - leaf_node.num_tokens
        self.prompt_tokens[node] += leaf_node.context_length

        self.prev_mis_rates[node] = 1 - (self.hit_tokens[node] / self.prompt_tokens[node])
        self._remove_old_entries(timestamp)

    def _remove_old_entries(self, current_timestamp):
        window_start = current_timestamp - self.window_duration
        while self.timestamps and self.timestamps[0][0] < window_start:
            timestamp, node, leaf_node = self.timestamps.pop(0)
            self.histogram[node] -= 1 * leaf_node.context_length
            self.node_to_count[node] -= 1
            self.hit_tokens[node] -= leaf_node.context_length - leaf_node.num_tokens
            self.prompt_tokens[node] -= leaf_node.context_length
            if self.histogram[node] <= 0:
                del self.histogram[node]
                del self.node_to_count[node]
                del self.prev_mis_rates[node]
                del self.hit_tokens[node]
                del self.prompt_tokens[node]
                del self.decoding_size[node]
                self.gpu_allocations[node] = set() # Reset the gpu allocation outside the time window

    def rename_node(self, old_node, new_node):
        if old_node in self.histogram:
            self.histogram[new_node] = self.histogram.pop(old_node)
            self.node_to_count[new_node] = self.node_to_count.pop(old_node)
            self.prev_mis_rates[new_node] = self.prev_mis_rates.pop(old_node)
            self.hit_tokens[new_node] = self.hit_tokens.pop(old_node)
            self.prompt_tokens[new_node] = self.prompt_tokens.pop(old_node)
            self.decoding_size[new_node] = self.decoding_size.pop(old_node)
            timestamps = []
            for timestamp, important_node, leaf_node in self.timestamps:
                if important_node == old_node:
                    important_node = new_node
                timestamps.append((timestamp, important_node, leaf_node))
            self.timestamps = timestamps

    def query(self):
        return dict(self.histogram)

    def current_allocation_per_gpu(self):
        allocation = [0 for _ in range(self.num_gpus)]
        node: LPTreeNode
        for node, cost in self.histogram.items():
            for gpu in self.gpu_allocations.get(node, {}):
                allocation[gpu] += self.get_node_cost(node, gpu)
        return allocation

    def current_allocation_per_gpu_with_atleast_min_load(self, min_load=2):
        allocation = [0 for _ in range(self.num_gpus)]
        node: LPTreeNode
        for node, cost in self.histogram.items():
            for gpu in self.gpu_allocations.get(node, {}):
                if self.node_to_count[node] < min_load:
                    continue
                allocation[gpu] += self.get_node_cost(node, gpu)
        return allocation

    def get_node_cost(self, node: LPTreeNode, gpu):
<<<<<<< HEAD
        prefill_cost = self.prev_mis_rates[node] * \
                       self.node_to_count[node] * \
                       prefill_time(node.num_tokens, node.context_length) / len(self.gpu_allocations.get(node)) # potentionally divide by length of node.cached_gpus here
        topt = 0.16
        output_len = 45
        active_requests = node.ref_counter[gpu]
        decode_cost = active_requests * output_len * topt
        return prefill_cost + decode_cost

    # FIXME: miss-rate is not per-gpu
    def get_eviction_prefill_cost(self, node: LPTreeNode, gpu, is_large_node: bool):
        if is_large_node:
            eviction_cost = self.prev_mis_rates.get(node, 1.0) * \
                            self.node_to_count.get(node, node.ref_counter[gpu]) * \
                            prefill_time(node.num_tokens, node.context_length)
        else:
            eviction_cost = 0
        return eviction_cost
                                                                                
=======
        prefill_cost = self.prev_mis_rates[node] * self.node_to_count[node] * prefill_time(node.num_tokens, node.context_length) / len(self.gpu_allocations.get(node)) # potentionally divide by length of node.cached_gpus here
        
        topt = np.median(self.avg_topt_per_gpu[gpu])

        output_len = self.decoding_size[node]
        active_requests = node.ref_counter[gpu]
        decode_cost = active_requests * output_len * topt
        return prefill_cost + decode_cost
                                                                       
>>>>>>> f229d6d8
class TTFTWindowedOverloadedDetector:
    # TTFT is a good indicator of overloaded

    def __init__(self, window_duration=timedelta(minutes=3)):
        self.data = {}
        self.window_duration = window_duration
        self.half_window_duration = window_duration / 2

    def add_data_point(self, timestamp, node, gpu, value):
        """ Add a new data point and remove outdated entries. """
        key = (node, gpu)
        if key not in self.data:
            self.data[key] = deque()
        self.data[key].append((timestamp, value))
        self.purge_old_data(key, timestamp)

    def purge_old_data(self, key, current_time):
        """ Remove data points that are older than the time window. """
        while self.data[key] and self.data[key][0][0] < current_time - self.window_duration:
            self.data[key].popleft()

    def rename_node(self, old_node, new_node, runtime_idx):
        old_key = (old_node, runtime_idx)
        new_key = (new_node, runtime_idx)
        if old_key in self.data:
            self.data[new_key] = self.data.pop(old_key)

    def calculate_half_window_averages(self, key):
        """ Calculate averages for the first and second halves of the window. """
        first_half = []
        second_half = []
        half_window_cutoff = datetime.now() - self.half_window_duration
        if key not in self.data:
            return None, None
        for timestamp, value in self.data[key]:
            if timestamp < half_window_cutoff:
                first_half.append(value)
            else:
                second_half.append(value)
        if len(first_half) == 0:
            return None, None
        if len(second_half) == 0:
            return  None, None
        avg_first_half = sum(first_half) / len(first_half) if first_half else 0
        avg_second_half = sum(second_half) / len(second_half) if second_half else 0

        return avg_first_half, avg_second_half
    
    def delete_after_allocation(self, node, gpu):
        key = (node, gpu)
        if key in self.data:
            del self.data[key]

    def is_node_overloaded(self, node, gpu):
        """ Check if node is overloaded """
        key = (node, gpu)
        avg_first_half, avg_second_half = self.calculate_half_window_averages(key)
        if avg_first_half is None and avg_second_half is None:
            return False
        return avg_second_half >= 2 * avg_first_half


class GlobalSchedulerWithTime:
    def __init__(self, num_nodes=2, enable_eviction=False, enable_rebalancing=True, enable_miss_rate=True) -> None:
        self.num_gpus = num_nodes
        self.gpu_allocations = {}
        self.counter = 0
        self.enable_eviction = enable_eviction
        self.per_gpu_load = {i: 0 for i in range(num_nodes)}
        self.all_gpus = set(range(num_nodes))

        self.mem_cost = [0 for _ in range(num_nodes)]
        self.num_gpus = num_nodes
        self.metrics_dict = []
        self.lock = threading.Lock()
        self.enable_miss_rate = enable_miss_rate
        self.avg_topt_per_gpu = [deque(maxlen=200) for _ in range(num_nodes)] 
<<<<<<< HEAD

        self.histogram = SlidingWindowHistogram(window_duration=timedelta(minutes=3), gpu_allocations=self.gpu_allocations, num_gpus=self.num_gpus, enable_miss_rate=self.enable_miss_rate)
        self.cache = LPRadixCache(histogram=self.histogram, num_gpus=self.num_gpus, lock=self.lock)
=======
        for i in range(num_nodes):
            self.avg_topt_per_gpu[i].append(.15)

        self.histogram = SlidingWindowHistogram(
            window_duration=timedelta(minutes=3), 
            gpu_allocations=self.gpu_allocations, 
            num_gpus=self.num_gpus, 
            enable_miss_rate=self.enable_miss_rate,
            avg_topt_per_gpu=self.avg_topt_per_gpu
        )
        self.cache = LPRadixCache(histogram=self.histogram, num_gpus=self.num_gpus)
>>>>>>> f229d6d8
        self.max_tokens_gpu = [198516 for _ in range(num_nodes)]
        self.HIGH_LOAD_THRESHOLD = 1.5
        self.overload_detector = TTFTWindowedOverloadedDetector(window_duration=timedelta(minutes=3))
        self.enable_rebalancing = enable_rebalancing


    
    # Consider Split nodes
    def handle_split_nodes_gpu_allocations(self, split_nodes, gpu_allocations):
        for child_node, new_node in split_nodes.items():
            # FIXME: this should be a deepcopy
            gpu_allocations[new_node] = gpu_allocations[child_node].copy()

    def handle_split_node_histogram(self, split_nodes):
        for child, parent_node in split_nodes.items():
            if self.is_large_node(parent_node) and not self.is_large_node(child): # new node is parent is now larger
                self.histogram.rename_node(child, parent_node)
                for gpu in self.gpu_allocations.get(child, {}):
                    self.overload_detector.rename_node(child, parent_node, gpu)

    # Recursively update get/update parent gpu allocation
    def get_parent_gpu_allocation(self, node: LPTreeNode):
        if not node:
            return self.all_gpus
        if self.gpu_allocations.get(node):
            return self.gpu_allocations.get(node)
        return self.get_parent_gpu_allocation(node.parent)

    def update_gpu_cache_for_parent(self,node: LPTreeNode, gpu_id):
        if not node:
            return
        node.cached_gpus = node.cached_gpus.union(gpu_id)
        self.update_cached_gpus_of_parent(node.parent, gpu_id)

    def update_gpu_allocation_for_parent(self, node: LPTreeNode, gpu_id):
        if not node:
            return
        self.gpu_allocations[node] = self.gpu_allocations.get(node, set()).union(gpu_id)
        self.update_gpu_allocation_for_parent(node.parent, gpu_id)

    def is_small_node(self, node: LPTreeNode):
        return not self.is_large_node(node)

    def is_large_node(self, node: LPTreeNode):
        return node.num_tokens > node.context_length - node.num_tokens

    def get_important_node(self, node: LPTreeNode):
        if self.is_large_node(node):
            return node
        return self.get_important_node(node.parent)

    def get_recomp_cost(self, node: LPTreeNode, gpu_id, histogram: SlidingWindowHistogram):
        if not node:
            return 0
        if node.has_cached_gpu(gpu_id):
            return 0
        else:
            return histogram.histogram.get(node, 1) + self.get_recomp_cost(node.parent, gpu_id, histogram)

    def get_recomp_cost_basic(self, node: LPTreeNode, gpu_id):
        if not node:
            return 0
        if node.has_cached_gpu(gpu_id):
            return 0
        else:
            ref_cnt_cached = sum([node.ref_counter[gpu] for gpu in node.cached_gpus])
            return node.num_tokens * ref_cnt_cached + self.get_recomp_cost_basic(node.parent, gpu_id)

    def get_recomp_cost_basic_time(self, node: LPTreeNode, gpu_id):
        if not node:
            return 0
        if node.has_cached_gpu(gpu_id):
            return 0
        else:
            return prefill_time(node.num_tokens, node.context_length) + self.get_recomp_cost_basic_time(node.parent, gpu_id)

    def evict_callback(self, node: LPTreeNode, runtime_selected: int):
        """Method to handle eviction logic."""
        # TODO: Maybe update the parent if child has no parent
        node.evicted_gpus.add(runtime_selected)
        node.cached_gpus.remove(runtime_selected)
        return len(node.value)

    def handle_eviction(self, runtime_selected):
        current_max_tokens = self.max_tokens_gpu[runtime_selected]
        assert self.cache.allocated_size(runtime_selected) >= 0
        if self.cache.allocated_size(runtime_selected) > current_max_tokens:
            num_tokens = self.cache.allocated_size(runtime_selected) - current_max_tokens
            self.cache.evict_with_runtime_id_without_removing(num_tokens, lambda node: self.evict_callback(node, runtime_selected), runtime_selected)
    
    # NOTE: simple heuristic used: assume GPU memory is always full
    #       -> evict size is the leaf node size
    def virtual_evict_for_routing(self, leaf_node: LPTreeNode, runtime_selected: int):
        num_to_evict = leaf_node.num_tokens
        evicted_tree_nodes = self.cache.virtual_lru_eviction(num_to_evict, runtime_selected)
        # eviction_cost = ref_cnt * miss_rate * prefill_time(node.num_tokens)
        eviction_cost = 0
        victim: LPTreeNode
        for victim in evicted_tree_nodes:
            eviction_cost += self.histogram.get_eviction_prefill_cost(victim, runtime_selected, self.is_large_node(victim))
        return eviction_cost
    
    def runtime_selector(
        self,
        text: str = None,
        request_id: str = None,
        input_ids=None,
        sampling_params=None,
        runtime_id_with_highest_hit_rate=None,
        hit_rates=None,
        *args, **kwargs,
    ):
        decoding_length = sampling_params.get("max_new_tokens", sampling_params.get("max_tokens", 45))
        # Tokenize the text
        start_time = time.time()
        with self.lock:
            # if hit_rates:
            #     for gpu_id, hit_rate_gpu in enumerate(hit_rates):
            #         self.avg_hit_rate_queues[gpu_id].append(hit_rate_gpu)
            #     self.prev_mis_rates = [(1 - np.mean(queue)) for queue in self.avg_hit_rate_queues]
            #     if self.counter % 1000:
            #         logging.info(self.prev_mis_rates)
            split_nodes = {}
            leaf_node = self.cache.insert(tuple(input_ids), split_nodes=split_nodes)
            
            self.handle_split_nodes_gpu_allocations(split_nodes, self.gpu_allocations) # copies split node gpu allocation
            self.handle_split_node_histogram(split_nodes)

            important_node = self.get_important_node(leaf_node)
            if leaf_node.num_tokens < leaf_node.context_length - leaf_node.num_tokens: # check that gpu allocation exists for important node
                gpu_selected = self.get_parent_gpu_allocation(leaf_node)
            else:
                if runtime_id_with_highest_hit_rate is None:
                    recom_costs = []
                    for gpu_id in range(self.num_gpus):
                        recomputation_cost = 0
                        recom_costs.append(recomputation_cost)
                    histogram_mem_cost = self.histogram.current_allocation_per_gpu()
                    if self.enable_eviction:
                        costs = [
                            recom_costs[gpu_id] + \
                            histogram_mem_cost[gpu_id] + \
                            self.virtual_evict_for_routing(leaf_node, gpu_id)
                            for gpu_id in range(self.num_gpus)
                        ]
                    else:
                        costs = [
                            recom_costs[gpu_id] + \
                            histogram_mem_cost[gpu_id]
                            for gpu_id in range(self.num_gpus)
                        ]
                    gpu_selected = int(np.argmin(costs))
                    gpu_selected = set([gpu_selected])
                else:
                    gpu_selected = set([runtime_id_with_highest_hit_rate])

            runtime_idx = list(gpu_selected)[0]
            if len(gpu_selected) > 1:
                runtime_idx = int(np.random.choice(list(gpu_selected)))
            self.counter += 1
            self.histogram.update(datetime.now(), important_node, leaf_node, runtime_idx, decoding_length=decoding_length)
            self.update_gpu_allocation_for_parent(leaf_node, gpu_selected)
            
            self.per_gpu_load[runtime_idx] += 1
            self.cache.update_allocated_size(leaf_node, runtime_idx)

            # NOTE: eviction handled by iterative feedback
            # if self.enable_eviction:
            #     self.handle_eviction(runtime_idx)
            if self.enable_rebalancing:
                self.handle_important_node_stealing(runtime_idx)
                # self.work_steal_low_loaded_prefixes()

        self.metrics_dict.append(
            {
                "text": text,
                "rid": request_id,
                "selected_runtime": runtime_idx,
                "overhead": time.time() - start_time,
            }
        )
        return runtime_idx
    
    def finish_request(
        self, text: str = None, request_id: str = None, input_ids=None, func_output: RequestFuncOutput=None
    ):
        with self.lock:
            runtime_id = func_output.runtime_selected
            # self.update_overload_detector(input_ids, runtime_id, func_output)
            self.cache.remove_completed_input_ids(input_ids, runtime_id)
            if func_output.tpot != 0 and func_output.output_len != 1:
                self.avg_topt_per_gpu[runtime_id].append(func_output.tpot)

    def handle_important_node_stealing(self, scheduled_idx):
        if sum(self.per_gpu_load.values()) < 50:
            return
        allocation_cost_per_gpu = self.histogram.current_allocation_per_gpu_with_atleast_min_load(2)
        allocations_with_indices = [(gpu_id, allocation_cost_per_gpu[gpu_id]) for gpu_id in range(len(allocation_cost_per_gpu))]
        # logger.info(allocations_with_indices)
        allocations_with_indices = list(sorted(allocations_with_indices, key=lambda x: -x[1]))
        self.handle_important_node_stealing_recursive(allocations_with_indices)

    def handle_important_node_stealing_recursive(self, allocation_cost_with_devices):
        if len(allocation_cost_with_devices) == 1:
            return
        larger_device, larger_allocation_cost = allocation_cost_with_devices[0]
        smaller_device, smaller_device_allocation_cost = allocation_cost_with_devices[-1] # Last element is the smallest

        if larger_allocation_cost < self.HIGH_LOAD_THRESHOLD * smaller_device_allocation_cost:
            return
        # if self.per_gpu_load[larger_device] < self.HIGH_LOAD_THRESHOLD * self.per_gpu_load[smaller_device]:
        #     return
        
        # Use a min heap to manage node costs
        node_cost_for_gpu = []
        for node, cost in self.histogram.histogram.items():
            # If after adjusting the nodes, the allocation difference is valid, allow adjustment
            # if larger_device in self.gpu_allocations.get(node) and self.histogram.node_to_count[node] > 1:
            #     heapq.heappush(node_cost_for_gpu, (cost, node))
            if larger_device in self.gpu_allocations.get(node) and self.is_large_node(node) and self.histogram.node_to_count[node] > 1:
                rebalancing_cost = self.histogram.get_node_cost(node, larger_device)
                heapq.heappush(node_cost_for_gpu, (rebalancing_cost, node))

        if len(node_cost_for_gpu) == 1:
            # Handle load splitting a single node in two
            cost, node = node_cost_for_gpu[0] 
            cost /= 2 # load is now split into two
            # if not node.has_cached_gpu(smaller_device) and self.overload_detector.is_node_overloaded(node, larger_device): 
            if smaller_device not in self.gpu_allocations[node] and self.overload_detector.is_node_overloaded(node, larger_device): 
                # Copying the node to the smallest device will not change the larger allocation
                larger_allocation_cost -= cost
                smaller_device_allocation_cost += cost
                self.gpu_allocations[node].add(smaller_device)
                self.overload_detector.delete_after_allocation(node, larger_device)

                
        else:
            while node_cost_for_gpu:
                node: LPTreeNode
                cost, node = heapq.heappop(node_cost_for_gpu)

                assert self.is_large_node(node)
                # if node.has_cached_gpu(smaller_device): # Avoid copying an existing device
                # if smaller_device in self.gpu_allocations[node]:
                #     continue

                if larger_allocation_cost - cost < smaller_device_allocation_cost + cost:
                    break
                larger_allocation_cost -= cost
                smaller_device_allocation_cost += cost
                self.gpu_allocations[node] = {smaller_device}
                self.update_children(node, smaller_device)
        
                # if larger_allocation_cost < self.HIGH_LOAD_THRESHOLD * smaller_device_allocation_cost:
                #     return
            # Upstead the sorted allocation based on the new smallest allocation
        allocation_cost_with_devices[0] = (larger_device, larger_allocation_cost)
        allocation_cost_with_devices[-1] = (smaller_device, smaller_device_allocation_cost)
        self.handle_important_node_stealing_recursive(allocation_cost_with_devices[1:])

    def update_children(self, node: LPTreeNode, gpu_id):
        for child in node.children.values():
            self.gpu_allocations[child] = {gpu_id}
            self.update_children(child, gpu_id)
    
    def print(self):
        self._print_helper(self.cache.root_node, 0)

    def _print_helper(self, node: LPTreeNode, indent=0, depth=0):
        for key, child in node.children.items():
            allocated_gpus = self.gpu_allocations.get(child, set())
            print(f"{' ' * indent}{tokenizer.decode(child.value)[:20].strip()} Cached: {child.cached_gpus} Allocated: {allocated_gpus} Evicted: {child.evicted_gpus} {len(child.value)}")
            self._print_helper(child, indent=indent + 2, depth=depth + 1)

    def work_steal_low_loaded_prefixes(self):
        low_load_nodes = []
        allocation_cost_per_gpu = self.histogram.current_allocation_per_gpu_with_atleast_min_load_or_zero_ref(2)
        max_req = max(max(allocation_cost_per_gpu), 1)
        normalized_mem_cost = [x / max_req for x in allocation_cost_per_gpu]
        if self.counter < 20:
            return None
        for runtime_id, node in enumerate(normalized_mem_cost):
            if node < 0.1:
                low_load_nodes.append(runtime_id)
        if not low_load_nodes:
            return None
        y = len(low_load_nodes)
        x = self.num_gpus - y
        for runtime_id in low_load_nodes:
            if np.random.rand() < y/(x + y): # Steal the node

                return runtime_id
        return None

    def update_overload_detector(self, input_ids, runtime_idx, func_output: RequestFuncOutput):
        # Overload detector based on the current ttft
        leaf_node = self.cache.find_node(input_ids)
        important_node = self.get_important_node(leaf_node)
        self.overload_detector.add_data_point(datetime.now(), important_node, runtime_idx, func_output.ttft)
    <|MERGE_RESOLUTION|>--- conflicted
+++ resolved
@@ -104,12 +104,11 @@
         return allocation
 
     def get_node_cost(self, node: LPTreeNode, gpu):
-<<<<<<< HEAD
-        prefill_cost = self.prev_mis_rates[node] * \
-                       self.node_to_count[node] * \
-                       prefill_time(node.num_tokens, node.context_length) / len(self.gpu_allocations.get(node)) # potentionally divide by length of node.cached_gpus here
-        topt = 0.16
-        output_len = 45
+        prefill_cost = self.prev_mis_rates[node] * self.node_to_count[node] * prefill_time(node.num_tokens, node.context_length) / len(self.gpu_allocations.get(node)) # potentionally divide by length of node.cached_gpus here
+        
+        topt = np.median(self.avg_topt_per_gpu[gpu])
+
+        output_len = self.decoding_size[node]
         active_requests = node.ref_counter[gpu]
         decode_cost = active_requests * output_len * topt
         return prefill_cost + decode_cost
@@ -124,17 +123,6 @@
             eviction_cost = 0
         return eviction_cost
                                                                                 
-=======
-        prefill_cost = self.prev_mis_rates[node] * self.node_to_count[node] * prefill_time(node.num_tokens, node.context_length) / len(self.gpu_allocations.get(node)) # potentionally divide by length of node.cached_gpus here
-        
-        topt = np.median(self.avg_topt_per_gpu[gpu])
-
-        output_len = self.decoding_size[node]
-        active_requests = node.ref_counter[gpu]
-        decode_cost = active_requests * output_len * topt
-        return prefill_cost + decode_cost
-                                                                       
->>>>>>> f229d6d8
 class TTFTWindowedOverloadedDetector:
     # TTFT is a good indicator of overloaded
 
@@ -212,11 +200,6 @@
         self.lock = threading.Lock()
         self.enable_miss_rate = enable_miss_rate
         self.avg_topt_per_gpu = [deque(maxlen=200) for _ in range(num_nodes)] 
-<<<<<<< HEAD
-
-        self.histogram = SlidingWindowHistogram(window_duration=timedelta(minutes=3), gpu_allocations=self.gpu_allocations, num_gpus=self.num_gpus, enable_miss_rate=self.enable_miss_rate)
-        self.cache = LPRadixCache(histogram=self.histogram, num_gpus=self.num_gpus, lock=self.lock)
-=======
         for i in range(num_nodes):
             self.avg_topt_per_gpu[i].append(.15)
 
@@ -227,8 +210,7 @@
             enable_miss_rate=self.enable_miss_rate,
             avg_topt_per_gpu=self.avg_topt_per_gpu
         )
-        self.cache = LPRadixCache(histogram=self.histogram, num_gpus=self.num_gpus)
->>>>>>> f229d6d8
+        self.cache = LPRadixCache(histogram=self.histogram, num_gpus=self.num_gpus, lock=self.lock)
         self.max_tokens_gpu = [198516 for _ in range(num_nodes)]
         self.HIGH_LOAD_THRESHOLD = 1.5
         self.overload_detector = TTFTWindowedOverloadedDetector(window_duration=timedelta(minutes=3))
